--- conflicted
+++ resolved
@@ -236,7 +236,6 @@
 
 	// TransferTaskInfo describes a transfer task
 	TransferTaskInfo struct {
-<<<<<<< HEAD
 		DomainID                string
 		WorkflowID              string
 		RunID                   string
@@ -250,20 +249,6 @@
 		TaskType                int
 		ScheduleID              int64
 		Version                 int64
-=======
-		DomainID                string `db:"domain_id"`
-		WorkflowID              string `db:"workflow_id"`
-		RunID                   string `db:"run_id"`
-		TaskID                  int64  `db:"task_id"`
-		TargetDomainID          string `db:"target_domain_id"`
-		TargetWorkflowID        string `db:"target_workflow_id"`
-		TargetRunID             string `db:"target_run_id"`
-		TargetChildWorkflowOnly bool   `db:"target_child_workflow_only"`
-		TaskList                string `db:"task_list"`
-		TaskType                int    `db:"type"`
-		ScheduleID              int64  `db:"schedule_id"`
-		Version                 int64  `db:"version"`
->>>>>>> d97ac7b9
 	}
 
 	// ReplicationTaskInfo describes the replication task created for replication of history events
@@ -281,16 +266,16 @@
 
 	// TimerTaskInfo describes a timer task.
 	TimerTaskInfo struct {
-		DomainID            string    `db:"domain_id"`
-		WorkflowID          string    `db:"workflow_id"`
-		RunID               string    `db:"run_id"`
-		VisibilityTimestamp time.Time `db:"visibility_ts"`
-		TaskID              int64     `db:"task_id"`
-		TaskType            int       `db:"type"`
-		TimeoutType         int       `db:"timeout_type"`
-		EventID             int64     `db:"event_id"`
-		ScheduleAttempt     int64     `db:"schedule_attempt"`
-		Version             int64     `db:"version"`
+		DomainID            string
+		WorkflowID          string
+		RunID               string
+		VisibilityTimestamp time.Time
+		TaskID              int64
+		TaskType            int
+		TimeoutType         int
+		EventID             int64
+		ScheduleAttempt     int64
+		Version             int64
 	}
 
 	// TaskListInfo describes a state of a task list implementation.
@@ -898,8 +883,8 @@
 	// DomainConfig describes the domain configuration
 	DomainConfig struct {
 		// NOTE: this retention is in days, not in seconds
-		Retention  int32 `db:"retention_days"`
-		EmitMetric bool  `db:"emit_metric"`
+		Retention  int32
+		EmitMetric bool
 	}
 
 	// DomainReplicationConfig describes the cross DC domain replication configuration
@@ -961,12 +946,12 @@
 
 	// DeleteDomainRequest is used to delete domain entry from domains table
 	DeleteDomainRequest struct {
-		ID string `db:"id"`
+		ID string
 	}
 
 	// DeleteDomainByNameRequest is used to delete domain entry from domains_by_name table
 	DeleteDomainByNameRequest struct {
-		Name string `db:"name"`
+		Name string
 	}
 
 	// ListDomainsRequest is used to list domains
@@ -1761,14 +1746,47 @@
 			Message: fmt.Sprintf("Failed to cast %v to DeleteHistoryEventTask", task),
 		}
 
-	case TaskTypeRetryTimer:
-		if t, ok := task.(*RetryTimerTask); ok {
+	case TaskTypeActivityRetryTimer:
+		if t, ok := task.(*ActivityRetryTimerTask); ok {
 			return t.VisibilityTimestamp, nil
 		}
 		return time.Time{}, &workflow.InternalServiceError{
-			Message: fmt.Sprintf("Failed to cast %v to RetryTimerTask", task),
+			Message: fmt.Sprintf("Failed to cast %v to ActivityRetryTimerTask", task),
 		}
+	case TaskTypeWorkflowRetryTimer:
+		if t, ok := task.(*WorkflowRetryTimerTask); ok {
+			return t.VisibilityTimestamp, nil
+		}
+		return time.Time{}, &workflow.InternalServiceError{
+			Message: fmt.Sprintf("Failed to cast %v to TaskTypeWorkflowRetryTimer", task),
+		}
 	}
 
 	return time.Time{}, nil
+}
+
+// SetVisibilityTSFrom - helper method to set visibility timestamp
+func SetVisibilityTSFrom(task Task, t time.Time) {
+	switch task.GetType() {
+	case TaskTypeDecisionTimeout:
+		task.(*DecisionTimeoutTask).VisibilityTimestamp = t
+
+	case TaskTypeActivityTimeout:
+		task.(*ActivityTimeoutTask).VisibilityTimestamp = t
+
+	case TaskTypeUserTimer:
+		task.(*UserTimerTask).VisibilityTimestamp = t
+
+	case TaskTypeWorkflowTimeout:
+		task.(*WorkflowTimeoutTask).VisibilityTimestamp = t
+
+	case TaskTypeDeleteHistoryEvent:
+		task.(*DeleteHistoryEventTask).VisibilityTimestamp = t
+
+	case TaskTypeActivityRetryTimer:
+		task.(*ActivityRetryTimerTask).VisibilityTimestamp = t
+
+	case TaskTypeWorkflowRetryTimer:
+		task.(*WorkflowRetryTimerTask).VisibilityTimestamp = t
+	}
 }