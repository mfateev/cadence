// Copyright (c) 2017 Uber Technologies, Inc.
//
// Permission is hereby granted, free of charge, to any person obtaining a copy
// of this software and associated documentation files (the "Software"), to deal
// in the Software without restriction, including without limitation the rights
// to use, copy, modify, merge, publish, distribute, sublicense, and/or sell
// copies of the Software, and to permit persons to whom the Software is
// furnished to do so, subject to the following conditions:
//
// The above copyright notice and this permission notice shall be included in
// all copies or substantial portions of the Software.
//
// THE SOFTWARE IS PROVIDED "AS IS", WITHOUT WARRANTY OF ANY KIND, EXPRESS OR
// IMPLIED, INCLUDING BUT NOT LIMITED TO THE WARRANTIES OF MERCHANTABILITY,
// FITNESS FOR A PARTICULAR PURPOSE AND NONINFRINGEMENT. IN NO EVENT SHALL THE
// AUTHORS OR COPYRIGHT HOLDERS BE LIABLE FOR ANY CLAIM, DAMAGES OR OTHER
// LIABILITY, WHETHER IN AN ACTION OF CONTRACT, TORT OR OTHERWISE, ARISING FROM,
// OUT OF OR IN CONNECTION WITH THE SOFTWARE OR THE USE OR OTHER DEALINGS IN
// THE SOFTWARE.

package persistencetests

import (
	"os"
	"runtime/debug"
	"testing"
	"time"

	"github.com/pborman/uuid"
	log "github.com/sirupsen/logrus"
	"github.com/stretchr/testify/require"
	gen "github.com/uber/cadence/.gen/go/shared"
	"github.com/uber/cadence/common"
	p "github.com/uber/cadence/common/persistence"
)

type (
	// ExecutionManagerSuiteForEventsV2 contains matching persistence tests
	ExecutionManagerSuiteForEventsV2 struct {
		TestBase
		// override suite.Suite.Assertions with require.Assertions; this means that s.NotNil(nil) will stop the test,
		// not merely log an error
		*require.Assertions
	}
)

func failOnPanic(t *testing.T) {
	r := recover()
	if r != nil {
		t.Errorf("test panicked: %v %s", r, debug.Stack())
		t.FailNow()
	}
}

// SetupSuite implementation
func (s *ExecutionManagerSuiteForEventsV2) SetupSuite() {
	defer failOnPanic(s.T())
	if testing.Verbose() {
		log.SetOutput(os.Stdout)
	}
}

// TearDownSuite implementation
func (s *ExecutionManagerSuiteForEventsV2) TearDownSuite() {
	defer failOnPanic(s.T())
	s.TearDownWorkflowStore()
}

// SetupTest implementation
func (s *ExecutionManagerSuiteForEventsV2) SetupTest() {
	defer failOnPanic(s.T())
	// Have to define our overridden assertions in the test setup. If we did it earlier, s.T() will return nil
	s.Assertions = require.New(s.T())
	s.ClearTasks()
}

// TestWorkflowCreation test
func (s *ExecutionManagerSuiteForEventsV2) TestWorkflowCreation() {
	defer failOnPanic(s.T())
	domainID := uuid.New()
	workflowExecution := gen.WorkflowExecution{
		WorkflowId: common.StringPtr("test-eventsv2-workflow"),
		RunId:      common.StringPtr("aaaaaaaa-aaaa-aaaa-aaaa-aaaaaaaaaaaa"),
	}

	_, err0 := s.ExecutionManager.CreateWorkflowExecution(&p.CreateWorkflowExecutionRequest{
		NewWorkflowSnapshot: p.WorkflowSnapshot{
			ExecutionInfo: &p.WorkflowExecutionInfo{
				CreateRequestID:      uuid.New(),
				DomainID:             domainID,
				WorkflowID:           workflowExecution.GetWorkflowId(),
				RunID:                workflowExecution.GetRunId(),
				TaskList:             "taskList",
				WorkflowTypeName:     "wType",
				WorkflowTimeout:      20,
				DecisionTimeoutValue: 13,
				ExecutionContext:     nil,
				State:                p.WorkflowStateRunning,
				CloseStatus:          p.WorkflowCloseStatusNone,
				NextEventID:          3,
				LastProcessedEvent:   0,
				DecisionScheduleID:   2,
				DecisionStartedID:    common.EmptyEventID,
				DecisionTimeout:      1,
				EventStoreVersion:    p.EventStoreVersionV2,
				BranchToken:          []byte("branchToken1"),
			},
			TransferTasks: []p.Task{
				&p.DecisionTask{
					TaskID:              s.GetNextSequenceNumber(),
					DomainID:            domainID,
					TaskList:            "taskList",
					ScheduleID:          2,
					VisibilityTimestamp: time.Now(),
				},
			},
			TimerTasks: nil,
		},
<<<<<<< HEAD
		TimerTasks:                  nil,
		DecisionScheduleID:          2,
		DecisionStartedID:           common.EmptyEventID,
		DecisionStartToCloseTimeout: 1,
		EventStoreVersion:           p.EventStoreVersionV2,
		BranchToken:                 []byte("branchToken1"),
		VersionHistories:            nil,
=======
		RangeID: s.ShardInfo.RangeID,
>>>>>>> b3c718b9
	})

	s.NoError(err0)

	state0, err1 := s.GetWorkflowExecutionInfo(domainID, workflowExecution)
	s.NoError(err1)
	info0 := state0.ExecutionInfo
	s.NotNil(info0, "Valid Workflow info expected.")
	s.Equal(int32(p.EventStoreVersionV2), info0.EventStoreVersion)
	s.Equal([]byte("branchToken1"), info0.BranchToken)

	updatedInfo := copyWorkflowExecutionInfo(info0)
	updatedInfo.NextEventID = int64(5)
	updatedInfo.LastProcessedEvent = int64(2)
	currentTime := time.Now().UTC()
	timerID := "id_1"
	timerInfos := []*p.TimerInfo{{
		Version:    3345,
		TimerID:    timerID,
		ExpiryTime: currentTime,
		TaskID:     2,
		StartedID:  5,
	}}
	updatedInfo.BranchToken = []byte("branchToken2")

	err2 := s.UpdateWorkflowExecution(updatedInfo, nil, []int64{int64(4)}, nil, int64(3), nil, nil, nil, timerInfos, nil)
	s.NoError(err2)

	state, err1 := s.GetWorkflowExecutionInfo(domainID, workflowExecution)
	s.NoError(err1)
	s.NotNil(state, "expected valid state.")
	s.Equal(1, len(state.TimerInfos))
	s.Equal(int64(3345), state.TimerInfos[timerID].Version)
	s.Equal(timerID, state.TimerInfos[timerID].TimerID)
	s.EqualTimesWithPrecision(currentTime, state.TimerInfos[timerID].ExpiryTime, time.Millisecond*500)
	s.Equal(int64(2), state.TimerInfos[timerID].TaskID)
	s.Equal(int64(5), state.TimerInfos[timerID].StartedID)

	err2 = s.UpdateWorkflowExecution(updatedInfo, nil, nil, nil, int64(5), nil, nil, nil, nil, []string{timerID})
	s.NoError(err2)

	state, err1 = s.GetWorkflowExecutionInfo(domainID, workflowExecution)
	s.NoError(err2)
	s.NotNil(state, "expected valid state.")
	s.Equal(0, len(state.TimerInfos))
	info1 := state.ExecutionInfo
	s.Equal(int32(p.EventStoreVersionV2), info1.EventStoreVersion)
	s.Equal([]byte("branchToken2"), info1.BranchToken)
}

// TestWorkflowCreationWithVersionHistories test
func (s *ExecutionManagerSuiteForEventsV2) TestWorkflowCreationWithVersionHistories() {
	defer failOnPanic(s.T())
	domainID := uuid.New()
	workflowExecution := gen.WorkflowExecution{
		WorkflowId: common.StringPtr("test-eventsv2-workflow"),
		RunId:      common.StringPtr("aaaaaaaa-aaaa-aaaa-aaaa-aaaaaaaaaaaa"),
	}
	versionHistory := p.NewVersionHistory(
		[]byte{1},
		[]*p.VersionHistoryItem{p.NewVersionHistoryItem(1, 0)},
	)
	versionHistories := p.NewVersionHistories(versionHistory)

	_, err0 := s.ExecutionManager.CreateWorkflowExecution(&p.CreateWorkflowExecutionRequest{
		RequestID:            uuid.New(),
		DomainID:             domainID,
		Execution:            workflowExecution,
		TaskList:             "taskList",
		WorkflowTypeName:     "wType",
		WorkflowTimeout:      20,
		DecisionTimeoutValue: 13,
		ExecutionContext:     nil,
		State:                p.WorkflowStateRunning,
		CloseStatus:          p.WorkflowCloseStatusNone,
		NextEventID:          common.EmptyEventID,
		LastProcessedEvent:   0,
		RangeID:              s.ShardInfo.RangeID,
		TransferTasks: []p.Task{
			&p.DecisionTask{
				TaskID:              s.GetNextSequenceNumber(),
				DomainID:            domainID,
				TaskList:            "taskList",
				ScheduleID:          2,
				VisibilityTimestamp: time.Now(),
			},
		},
		TimerTasks:                  nil,
		DecisionScheduleID:          2,
		DecisionStartedID:           common.EmptyEventID,
		DecisionStartToCloseTimeout: 1,
		EventStoreVersion:           p.EventStoreVersionV2,
		BranchToken:                 nil,
		VersionHistories:            versionHistories,
	})

	s.NoError(err0)

	state0, err1 := s.GetWorkflowExecutionInfo(domainID, workflowExecution)
	s.NoError(err1)
	info0 := state0.ExecutionInfo
	s.NotNil(info0, "Valid Workflow info expected.")
	s.Equal(int32(p.EventStoreVersionV2), info0.EventStoreVersion)
	s.Equal(versionHistories, state0.VersionHistories)

	updatedInfo := copyWorkflowExecutionInfo(info0)
	updatedInfo.LastProcessedEvent = int64(2)
	currentTime := time.Now().UTC()
	timerID := "id_1"
	timerInfos := []*p.TimerInfo{{
		Version:    3345,
		TimerID:    timerID,
		ExpiryTime: currentTime,
		TaskID:     2,
		StartedID:  5,
	}}
	versionHistory, err := versionHistories.GetVersionHistory(versionHistories.GetCurrentBranchIndex())
	s.NoError(err)
	err = versionHistory.AddOrUpdateItem(p.NewVersionHistoryItem(2, 0))
	s.NoError(err)

	err2 := s.UpdateWorkflowExecution(updatedInfo, versionHistories, []int64{int64(4)}, nil, common.EmptyEventID, nil, nil, nil, timerInfos, nil)
	s.NoError(err2)

	state, err1 := s.GetWorkflowExecutionInfo(domainID, workflowExecution)
	s.NoError(err1)
	s.NotNil(state, "expected valid state.")
	s.Equal(1, len(state.TimerInfos))
	s.Equal(int64(3345), state.TimerInfos[timerID].Version)
	s.Equal(timerID, state.TimerInfos[timerID].TimerID)
	s.EqualTimesWithPrecision(currentTime, state.TimerInfos[timerID].ExpiryTime, time.Millisecond*500)
	s.Equal(int64(2), state.TimerInfos[timerID].TaskID)
	s.Equal(int64(5), state.TimerInfos[timerID].StartedID)
	s.Equal(state.VersionHistories, versionHistories)
}

//TestContinueAsNew test
func (s *ExecutionManagerSuiteForEventsV2) TestContinueAsNew() {
	domainID := uuid.New()
	workflowExecution := gen.WorkflowExecution{
		WorkflowId: common.StringPtr("continue-as-new-workflow-test"),
		RunId:      common.StringPtr("551c88d2-d9e6-404f-8131-9eec14f36643"),
	}

	_, err0 := s.CreateWorkflowExecution(domainID, workflowExecution, "queue1", "wType", 20, 13, nil, 3, 0, 2, nil)
	s.NoError(err0)

	state0, err1 := s.GetWorkflowExecutionInfo(domainID, workflowExecution)
	s.NoError(err1)
	info0 := state0.ExecutionInfo
	updatedInfo := copyWorkflowExecutionInfo(info0)
	updatedInfo.State = p.WorkflowStateCompleted
	updatedInfo.CloseStatus = p.WorkflowCloseStatusCompleted
	updatedInfo.NextEventID = int64(5)
	updatedInfo.LastProcessedEvent = int64(2)

	newWorkflowExecution := gen.WorkflowExecution{
		WorkflowId: common.StringPtr("continue-as-new-workflow-test"),
		RunId:      common.StringPtr("64c7e15a-3fd7-4182-9c6f-6f25a4fa2614"),
	}

	newdecisionTask := &p.DecisionTask{
		TaskID:     s.GetNextSequenceNumber(),
		DomainID:   updatedInfo.DomainID,
		TaskList:   updatedInfo.TaskList,
		ScheduleID: int64(2),
	}

	_, err2 := s.ExecutionManager.UpdateWorkflowExecution(&p.UpdateWorkflowExecutionRequest{
		UpdateWorkflowMutation: p.WorkflowMutation{
			ExecutionInfo:       updatedInfo,
			TransferTasks:       []p.Task{newdecisionTask},
			TimerTasks:          nil,
			Condition:           info0.NextEventID,
			UpsertActivityInfos: nil,
			DeleteActivityInfos: nil,
			UpserTimerInfos:     nil,
			DeleteTimerInfos:    nil,
		},
		NewWorkflowSnapshot: &p.WorkflowSnapshot{
			ExecutionInfo: &p.WorkflowExecutionInfo{
				CreateRequestID:      uuid.New(),
				DomainID:             updatedInfo.DomainID,
				WorkflowID:           newWorkflowExecution.GetWorkflowId(),
				RunID:                newWorkflowExecution.GetRunId(),
				TaskList:             updatedInfo.TaskList,
				WorkflowTypeName:     updatedInfo.WorkflowTypeName,
				WorkflowTimeout:      updatedInfo.WorkflowTimeout,
				DecisionTimeoutValue: updatedInfo.DecisionTimeoutValue,
				ExecutionContext:     nil,
				State:                p.WorkflowStateRunning,
				CloseStatus:          p.WorkflowCloseStatusNone,
				NextEventID:          info0.NextEventID,
				LastProcessedEvent:   common.EmptyEventID,
				DecisionScheduleID:   int64(2),
				DecisionStartedID:    common.EmptyEventID,
				DecisionTimeout:      1,
				EventStoreVersion:    p.EventStoreVersionV2,
				BranchToken:          []byte("branchToken1"),
			},
			TransferTasks: nil,
			TimerTasks:    nil,
		},
		RangeID:  s.ShardInfo.RangeID,
		Encoding: pickRandomEncoding(),
	})

	s.NoError(err2)

	prevExecutionState, err3 := s.GetWorkflowExecutionInfo(domainID, workflowExecution)
	s.NoError(err3)
	prevExecutionInfo := prevExecutionState.ExecutionInfo
	s.Equal(p.WorkflowStateCompleted, prevExecutionInfo.State)
	s.Equal(int64(5), prevExecutionInfo.NextEventID)
	s.Equal(int64(2), prevExecutionInfo.LastProcessedEvent)

	newExecutionState, err4 := s.GetWorkflowExecutionInfo(domainID, newWorkflowExecution)
	s.NoError(err4)
	newExecutionInfo := newExecutionState.ExecutionInfo
	s.Equal(p.WorkflowStateRunning, newExecutionInfo.State)
	s.Equal(p.WorkflowCloseStatusNone, newExecutionInfo.CloseStatus)
	s.Equal(int64(3), newExecutionInfo.NextEventID)
	s.Equal(common.EmptyEventID, newExecutionInfo.LastProcessedEvent)
	s.Equal(int64(2), newExecutionInfo.DecisionScheduleID)
	s.Equal(int32(p.EventStoreVersionV2), newExecutionInfo.EventStoreVersion)
	s.Equal([]byte("branchToken1"), newExecutionInfo.BranchToken)

	newRunID, err5 := s.GetCurrentWorkflowRunID(domainID, *workflowExecution.WorkflowId)
	s.NoError(err5)
	s.Equal(*newWorkflowExecution.RunId, newRunID)
}

// TestWorkflowWithReplicationState test
func (s *ExecutionManagerSuiteForEventsV2) TestWorkflowWithReplicationState() {
	domainID := uuid.New()
	runID := uuid.New()
	workflowExecution := gen.WorkflowExecution{
		WorkflowId: common.StringPtr("test-workflow-replication-state-test"),
		RunId:      common.StringPtr(runID),
	}

	replicationTasks := []p.Task{&p.HistoryReplicationTask{
		TaskID:       s.GetNextSequenceNumber(),
		FirstEventID: int64(1),
		NextEventID:  int64(3),
		Version:      int64(9),
		LastReplicationInfo: map[string]*p.ReplicationInfo{
			"dc1": {
				Version:     int64(3),
				LastEventID: int64(1),
			},
			"dc2": {
				Version:     int64(5),
				LastEventID: int64(2),
			},
		},
		EventStoreVersion:       p.EventStoreVersionV2,
		BranchToken:             []byte("branchToken1"),
		NewRunEventStoreVersion: p.EventStoreVersionV2,
		NewRunBranchToken:       []byte("branchToken2"),
	}}

	task0, err0 := s.createWorkflowExecutionWithReplication(domainID, workflowExecution, "taskList", "wType", 20, 13, 3,
		0, 2, &p.ReplicationState{
			CurrentVersion:   int64(9),
			StartVersion:     int64(8),
			LastWriteVersion: int64(7),
			LastWriteEventID: int64(6),
			LastReplicationInfo: map[string]*p.ReplicationInfo{
				"dc1": {
					Version:     int64(3),
					LastEventID: int64(1),
				},
				"dc2": {
					Version:     int64(5),
					LastEventID: int64(2),
				},
			},
		}, replicationTasks, []byte("branchToken1"))
	s.NoError(err0)
	s.NotNil(task0, "Expected non empty task identifier.")

	taskD, err := s.GetTransferTasks(2, false)
	s.Equal(1, len(taskD), "Expected 1 decision task.")
	s.Equal(p.TransferTaskTypeDecisionTask, taskD[0].TaskType)
	err = s.CompleteTransferTask(taskD[0].TaskID)
	s.NoError(err)

	taskR, err := s.GetReplicationTasks(1, false)
	s.Equal(1, len(taskR), "Expected 1 replication task.")
	tsk := taskR[0]
	s.Equal(p.ReplicationTaskTypeHistory, tsk.TaskType)
	s.Equal(domainID, tsk.DomainID)
	s.Equal(*workflowExecution.WorkflowId, tsk.WorkflowID)
	s.Equal(*workflowExecution.RunId, tsk.RunID)
	s.Equal(int64(1), tsk.FirstEventID)
	s.Equal(int64(3), tsk.NextEventID)
	s.Equal(int64(9), tsk.Version)
	s.Equal(int32(p.EventStoreVersionV2), tsk.EventStoreVersion)
	s.Equal(int32(p.EventStoreVersionV2), tsk.NewRunEventStoreVersion)
	s.Equal([]byte("branchToken1"), tsk.BranchToken)
	s.Equal([]byte("branchToken2"), tsk.NewRunBranchToken)
	s.Equal(2, len(tsk.LastReplicationInfo))
	for k, v := range tsk.LastReplicationInfo {
		log.Infof("ReplicationInfo for %v: {Version: %v, LastEventID: %v}", k, v.Version, v.LastEventID)
		switch k {
		case "dc1":
			s.Equal(int64(3), v.Version)
			s.Equal(int64(1), v.LastEventID)
		case "dc2":
			s.Equal(int64(5), v.Version)
			s.Equal(int64(2), v.LastEventID)
		default:
			s.Fail("Unexpected key")
		}
	}
	err = s.CompleteReplicationTask(taskR[0].TaskID)
	s.NoError(err)

	state0, err1 := s.GetWorkflowExecutionInfo(domainID, workflowExecution)
	s.NoError(err1)
	info0 := state0.ExecutionInfo
	replicationState0 := state0.ReplicationState
	s.NotNil(info0, "Valid Workflow info expected.")
	s.NotNil(replicationState0, "Valid replication state expected.")
	s.Equal(domainID, info0.DomainID)
	s.Equal("taskList", info0.TaskList)
	s.Equal("wType", info0.WorkflowTypeName)
	s.Equal(int32(20), info0.WorkflowTimeout)
	s.Equal(int32(13), info0.DecisionTimeoutValue)
	s.Equal(int64(3), info0.NextEventID)
	s.Equal(int64(0), info0.LastProcessedEvent)
	s.Equal(int64(2), info0.DecisionScheduleID)
	s.Equal(int32(p.EventStoreVersionV2), info0.EventStoreVersion)
	s.Equal(int64(9), replicationState0.CurrentVersion)
	s.Equal(int64(8), replicationState0.StartVersion)
	s.Equal(int64(7), replicationState0.LastWriteVersion)
	s.Equal(int64(6), replicationState0.LastWriteEventID)
	s.Equal(2, len(replicationState0.LastReplicationInfo))
	for k, v := range replicationState0.LastReplicationInfo {
		log.Infof("ReplicationInfo for %v: {Version: %v, LastEventID: %v}", k, v.Version, v.LastEventID)
		switch k {
		case "dc1":
			s.Equal(int64(3), v.Version)
			s.Equal(int64(1), v.LastEventID)
		case "dc2":
			s.Equal(int64(5), v.Version)
			s.Equal(int64(2), v.LastEventID)
		default:
			s.Fail("Unexpected key")
		}
	}

	updatedInfo := copyWorkflowExecutionInfo(info0)
	updatedInfo.NextEventID = int64(5)
	updatedInfo.LastProcessedEvent = int64(2)
	updatedInfo.BranchToken = []byte("branchToken3")

	updatedReplicationState := copyReplicationState(replicationState0)
	updatedReplicationState.CurrentVersion = int64(10)
	updatedReplicationState.StartVersion = int64(11)
	updatedReplicationState.LastWriteVersion = int64(12)
	updatedReplicationState.LastWriteEventID = int64(13)
	updatedReplicationState.LastReplicationInfo["dc1"].Version = int64(4)
	updatedReplicationState.LastReplicationInfo["dc1"].LastEventID = int64(2)

	replicationTasks1 := []p.Task{&p.HistoryReplicationTask{
		TaskID:       s.GetNextSequenceNumber(),
		FirstEventID: int64(3),
		NextEventID:  int64(5),
		Version:      int64(10),
		LastReplicationInfo: map[string]*p.ReplicationInfo{
			"dc1": {
				Version:     int64(4),
				LastEventID: int64(2),
			},
			"dc2": {
				Version:     int64(5),
				LastEventID: int64(2),
			},
		},
		EventStoreVersion:       p.EventStoreVersionV2,
		BranchToken:             []byte("branchToken3"),
		NewRunEventStoreVersion: p.EventStoreVersionV2,
		NewRunBranchToken:       []byte("branchToken4"),
	}}
<<<<<<< HEAD
	err2 := s.UpdateWorklowStateAndReplication(updatedInfo, nil, updatedReplicationState, nil, nil, int64(3), replicationTasks1)
=======
	err2 := s.UpdateWorklowStateAndReplication(updatedInfo, updatedReplicationState, int64(3), replicationTasks1)
>>>>>>> b3c718b9
	s.NoError(err2)

	taskR1, err := s.GetReplicationTasks(1, false)
	s.Equal(1, len(taskR1), "Expected 1 replication task.")
	tsk1 := taskR1[0]
	s.Equal(p.ReplicationTaskTypeHistory, tsk1.TaskType)
	s.Equal(domainID, tsk1.DomainID)
	s.Equal(*workflowExecution.WorkflowId, tsk1.WorkflowID)
	s.Equal(*workflowExecution.RunId, tsk1.RunID)
	s.Equal(int64(3), tsk1.FirstEventID)
	s.Equal(int64(5), tsk1.NextEventID)
	s.Equal(int64(10), tsk1.Version)
	s.Equal(int32(p.EventStoreVersionV2), tsk1.EventStoreVersion)
	s.Equal(int32(p.EventStoreVersionV2), tsk1.NewRunEventStoreVersion)
	s.Equal([]byte("branchToken3"), tsk1.BranchToken)
	s.Equal([]byte("branchToken4"), tsk1.NewRunBranchToken)

	s.Equal(2, len(tsk1.LastReplicationInfo))
	for k, v := range tsk1.LastReplicationInfo {
		log.Infof("ReplicationInfo for %v: {Version: %v, LastEventID: %v}", k, v.Version, v.LastEventID)
		switch k {
		case "dc1":
			s.Equal(int64(4), v.Version)
			s.Equal(int64(2), v.LastEventID)
		case "dc2":
			s.Equal(int64(5), v.Version)
			s.Equal(int64(2), v.LastEventID)
		default:
			s.Fail("Unexpected key")
		}
	}
	err = s.CompleteReplicationTask(taskR1[0].TaskID)
	s.NoError(err)

	state1, err2 := s.GetWorkflowExecutionInfo(domainID, workflowExecution)
	s.NoError(err2)
	info1 := state1.ExecutionInfo
	replicationState1 := state1.ReplicationState
	s.NotNil(info1, "Valid Workflow info expected.")
	s.Equal(domainID, info1.DomainID)
	s.Equal("taskList", info1.TaskList)
	s.Equal("wType", info1.WorkflowTypeName)
	s.Equal(int32(20), info1.WorkflowTimeout)
	s.Equal(int32(13), info1.DecisionTimeoutValue)
	s.Equal(int64(5), info1.NextEventID)
	s.Equal([]byte("branchToken3"), info1.BranchToken)
	s.Equal(int64(2), info1.LastProcessedEvent)
	s.Equal(int64(2), info1.DecisionScheduleID)
	s.Equal(int64(10), replicationState1.CurrentVersion)
	s.Equal(int64(11), replicationState1.StartVersion)
	s.Equal(int64(12), replicationState1.LastWriteVersion)
	s.Equal(int64(13), replicationState1.LastWriteEventID)
	s.Equal(2, len(replicationState1.LastReplicationInfo))
	for k, v := range replicationState1.LastReplicationInfo {
		log.Infof("ReplicationInfo for %v: {Version: %v, LastEventID: %v}", k, v.Version, v.LastEventID)
		switch k {
		case "dc1":
			s.Equal(int64(4), v.Version)
			s.Equal(int64(2), v.LastEventID)
		case "dc2":
			s.Equal(int64(5), v.Version)
			s.Equal(int64(2), v.LastEventID)
		default:
			s.Fail("Unexpected key")
		}
	}
}

func (s *ExecutionManagerSuiteForEventsV2) createWorkflowExecutionWithReplication(domainID string, workflowExecution gen.WorkflowExecution,
	taskList, wType string, wTimeout int32, decisionTimeout int32, nextEventID int64,
	lastProcessedEventID int64, decisionScheduleID int64, state *p.ReplicationState, txTasks []p.Task, brToken []byte) (*p.CreateWorkflowExecutionResponse, error) {
	var transferTasks []p.Task
	var replicationTasks []p.Task
	var timerTasks []p.Task
	for _, task := range txTasks {
		switch t := task.(type) {
		case *p.DecisionTask, *p.ActivityTask, *p.CloseExecutionTask, *p.CancelExecutionTask, *p.StartChildExecutionTask, *p.SignalExecutionTask, *p.RecordWorkflowStartedTask:
			transferTasks = append(transferTasks, t)
		case *p.HistoryReplicationTask:
			replicationTasks = append(replicationTasks, t)
		case *p.WorkflowTimeoutTask, *p.DeleteHistoryEventTask:
			timerTasks = append(timerTasks, t)
		default:
			panic("Unknown transfer task type.")
		}
	}

	transferTasks = append(transferTasks, &p.DecisionTask{
		TaskID:     s.GetNextSequenceNumber(),
		DomainID:   domainID,
		TaskList:   taskList,
		ScheduleID: decisionScheduleID,
	})
	response, err := s.ExecutionManager.CreateWorkflowExecution(&p.CreateWorkflowExecutionRequest{
		NewWorkflowSnapshot: p.WorkflowSnapshot{
			ExecutionInfo: &p.WorkflowExecutionInfo{
				CreateRequestID:      uuid.New(),
				DomainID:             domainID,
				WorkflowID:           workflowExecution.GetWorkflowId(),
				RunID:                workflowExecution.GetRunId(),
				TaskList:             taskList,
				WorkflowTypeName:     wType,
				WorkflowTimeout:      wTimeout,
				DecisionTimeoutValue: decisionTimeout,
				State:                p.WorkflowStateRunning,
				CloseStatus:          p.WorkflowCloseStatusNone,
				NextEventID:          nextEventID,
				LastProcessedEvent:   lastProcessedEventID,
				DecisionScheduleID:   decisionScheduleID,
				DecisionStartedID:    common.EmptyEventID,
				DecisionTimeout:      1,
				EventStoreVersion:    p.EventStoreVersionV2,
				BranchToken:          brToken,
			},
			ReplicationState: state,
			TimerTasks:       timerTasks,
			TransferTasks:    transferTasks,
			ReplicationTasks: replicationTasks,
		},
<<<<<<< HEAD
	}

	bufferedTask := &p.BufferedReplicationTask{
		FirstEventID:      int64(5),
		NextEventID:       int64(7),
		Version:           int64(11),
		History:           events,
		EventStoreVersion: p.EventStoreVersionV2,
	}

	err2 := s.UpdateWorklowStateAndReplication(updatedInfo, nil, nil, bufferedTask, nil, int64(3), nil)
	s.NoError(err2)

	state1, err1 := s.GetWorkflowExecutionInfo(domainID, workflowExecution)
	s.NoError(err1)
	s.NotNil(state1, "expected valid state.")
	s.Equal(1, len(state1.BufferedReplicationTasks))

	bufferedTask, ok := state1.BufferedReplicationTasks[5]
	s.True(ok)
	s.NotNil(bufferedTask)
	s.Equal(int64(5), bufferedTask.FirstEventID)
	s.Equal(int64(7), bufferedTask.NextEventID)
	s.Equal(int64(11), bufferedTask.Version)
	s.Equal(int32(p.EventStoreVersionV2), bufferedTask.EventStoreVersion)
	s.Equal(int32(0), bufferedTask.NewRunEventStoreVersion)

	bufferedEvents := bufferedTask.History
	s.Equal(2, len(bufferedEvents))
	s.Equal(int64(5), bufferedEvents[0].GetEventId())
	s.Equal(gen.EventTypeDecisionTaskCompleted, bufferedEvents[0].GetEventType())
	s.Equal(int64(2), bufferedEvents[0].DecisionTaskCompletedEventAttributes.GetScheduledEventId())
	s.Equal(int64(3), bufferedEvents[0].DecisionTaskCompletedEventAttributes.GetStartedEventId())
	s.Equal("test_worker", bufferedEvents[0].DecisionTaskCompletedEventAttributes.GetIdentity())
	s.Equal(int64(6), bufferedEvents[1].GetEventId())
	s.Equal(gen.EventTypeTimerStarted, bufferedEvents[1].GetEventType())
	s.Equal("ID1", bufferedEvents[1].TimerStartedEventAttributes.GetTimerId())
	s.Equal(int64(101), bufferedEvents[1].TimerStartedEventAttributes.GetStartToFireTimeoutSeconds())
	s.Equal(int64(5), bufferedEvents[1].TimerStartedEventAttributes.GetDecisionTaskCompletedEventId())

	newExecutionRunID := "d83db48f-a63c-413d-a05a-bbf5a1ac1098"
	info1 := state1.ExecutionInfo
	updatedInfo = copyWorkflowExecutionInfo(info1)
	completionEvents := []*gen.HistoryEvent{
		{
			EventId:   common.Int64Ptr(10),
			EventType: gen.EventTypeDecisionTaskCompleted.Ptr(),
			DecisionTaskCompletedEventAttributes: &gen.DecisionTaskCompletedEventAttributes{
				ScheduledEventId: common.Int64Ptr(8),
				StartedEventId:   common.Int64Ptr(9),
				Identity:         common.StringPtr("test_worker"),
			},
		},
		{
			EventId:   common.Int64Ptr(11),
			EventType: gen.EventTypeWorkflowExecutionContinuedAsNew.Ptr(),
			WorkflowExecutionContinuedAsNewEventAttributes: &gen.WorkflowExecutionContinuedAsNewEventAttributes{
				NewExecutionRunId:                   common.StringPtr(newExecutionRunID),
				WorkflowType:                        &gen.WorkflowType{Name: common.StringPtr("wType")},
				TaskList:                            &gen.TaskList{Name: common.StringPtr("taskList")},
				TaskStartToCloseTimeoutSeconds:      common.Int32Ptr(212),
				ExecutionStartToCloseTimeoutSeconds: common.Int32Ptr(312),
				DecisionTaskCompletedEventId:        common.Int64Ptr(10),
			},
		},
	}

	newRunEvents := []*gen.HistoryEvent{
		{
			EventId:   common.Int64Ptr(1),
			EventType: gen.EventTypeWorkflowExecutionStarted.Ptr(),
			WorkflowExecutionStartedEventAttributes: &gen.WorkflowExecutionStartedEventAttributes{
				WorkflowType: &gen.WorkflowType{Name: common.StringPtr("wType")},
				TaskList:     &gen.TaskList{Name: common.StringPtr("taskList")},
			},
		},
		{
			EventId:   common.Int64Ptr(2),
			EventType: gen.EventTypeDecisionTaskScheduled.Ptr(),
			DecisionTaskScheduledEventAttributes: &gen.DecisionTaskScheduledEventAttributes{
				TaskList:                   &gen.TaskList{Name: common.StringPtr("taskList")},
				StartToCloseTimeoutSeconds: common.Int32Ptr(201),
				Attempt:                    common.Int64Ptr(1),
			},
		},
	}

	bufferedTask = &p.BufferedReplicationTask{
		FirstEventID:            int64(10),
		NextEventID:             int64(12),
		Version:                 int64(12),
		History:                 completionEvents,
		NewRunHistory:           newRunEvents,
		EventStoreVersion:       p.EventStoreVersionV2,
		NewRunEventStoreVersion: p.EventStoreVersionV2,
	}
	err3 := s.UpdateWorklowStateAndReplication(updatedInfo, nil, nil, bufferedTask, nil, int64(3), nil)
	s.NoError(err3)

	state2, err4 := s.GetWorkflowExecutionInfo(domainID, workflowExecution)
	s.NoError(err4)
	s.NotNil(state2, "expected valid state.")
	s.Equal(2, len(state2.BufferedReplicationTasks))

	bufferedTask, ok = state2.BufferedReplicationTasks[10]
	s.True(ok)
	s.NotNil(bufferedTask)
	s.Equal(int64(10), bufferedTask.FirstEventID)
	s.Equal(int64(12), bufferedTask.NextEventID)
	s.Equal(int64(12), bufferedTask.Version)
	s.Equal(int32(p.EventStoreVersionV2), bufferedTask.EventStoreVersion)
	s.Equal(int32(p.EventStoreVersionV2), bufferedTask.NewRunEventStoreVersion)

	bufferedEvents = bufferedTask.History
	s.Equal(2, len(bufferedEvents))
	s.Equal(int64(10), bufferedEvents[0].GetEventId())
	s.Equal(gen.EventTypeDecisionTaskCompleted, bufferedEvents[0].GetEventType())
	s.Equal(int64(8), bufferedEvents[0].DecisionTaskCompletedEventAttributes.GetScheduledEventId())
	s.Equal(int64(9), bufferedEvents[0].DecisionTaskCompletedEventAttributes.GetStartedEventId())
	s.Equal("test_worker", bufferedEvents[0].DecisionTaskCompletedEventAttributes.GetIdentity())
	s.Equal(int64(11), bufferedEvents[1].GetEventId())
	s.Equal(gen.EventTypeWorkflowExecutionContinuedAsNew, bufferedEvents[1].GetEventType())
	s.Equal(newExecutionRunID, bufferedEvents[1].WorkflowExecutionContinuedAsNewEventAttributes.GetNewExecutionRunId())
	s.Equal("wType", bufferedEvents[1].WorkflowExecutionContinuedAsNewEventAttributes.WorkflowType.GetName())
	s.Equal("taskList", bufferedEvents[1].WorkflowExecutionContinuedAsNewEventAttributes.TaskList.GetName())
	s.Equal(int32(212), bufferedEvents[1].WorkflowExecutionContinuedAsNewEventAttributes.GetTaskStartToCloseTimeoutSeconds())
	s.Equal(int32(312), bufferedEvents[1].WorkflowExecutionContinuedAsNewEventAttributes.GetExecutionStartToCloseTimeoutSeconds())
	s.Equal(int64(10), bufferedEvents[1].WorkflowExecutionContinuedAsNewEventAttributes.GetDecisionTaskCompletedEventId())

	bufferedNewRunEvents := bufferedTask.NewRunHistory
	s.Equal(2, len(bufferedNewRunEvents))
	s.Equal(int64(1), bufferedNewRunEvents[0].GetEventId())
	s.Equal(gen.EventTypeWorkflowExecutionStarted, bufferedNewRunEvents[0].GetEventType())
	s.Equal("wType", bufferedNewRunEvents[0].WorkflowExecutionStartedEventAttributes.WorkflowType.GetName())
	s.Equal("taskList", bufferedNewRunEvents[0].WorkflowExecutionStartedEventAttributes.TaskList.GetName())
	s.Equal(int64(2), bufferedNewRunEvents[1].GetEventId())
	s.Equal(gen.EventTypeDecisionTaskScheduled, bufferedNewRunEvents[1].GetEventType())
	s.Equal("taskList", bufferedNewRunEvents[1].DecisionTaskScheduledEventAttributes.TaskList.GetName())
	s.Equal(int32(201), bufferedNewRunEvents[1].DecisionTaskScheduledEventAttributes.GetStartToCloseTimeoutSeconds())
	s.Equal(int64(1), bufferedNewRunEvents[1].DecisionTaskScheduledEventAttributes.GetAttempt())

	deleteBufferedReplicationTask := int64(5)
	err5 := s.UpdateWorklowStateAndReplication(updatedInfo, nil, nil, nil, &deleteBufferedReplicationTask, int64(3), nil)
	s.NoError(err5)

	state3, err6 := s.GetWorkflowExecutionInfo(domainID, workflowExecution)
	s.NoError(err6)
	s.NotNil(state3, "expected valid state.")
	s.Equal(1, len(state3.BufferedReplicationTasks))

	deleteBufferedReplicationTask2 := int64(10)
	err7 := s.UpdateWorklowStateAndReplication(updatedInfo, nil, nil, nil, &deleteBufferedReplicationTask2, int64(3), nil)
	s.NoError(err7)
=======
		RangeID: s.ShardInfo.RangeID,
	})
>>>>>>> b3c718b9

	return response, err
}

// TestWorkflowResetWithCurrWithReplicate test
func (s *ExecutionManagerSuiteForEventsV2) TestWorkflowResetWithCurrWithReplicate() {
	domainID := uuid.New()
	runID := uuid.New()
	workflowExecution := gen.WorkflowExecution{
		WorkflowId: common.StringPtr("test-reset-workflow-with-replication-state-test"),
		RunId:      common.StringPtr(runID),
	}

	currentTime := time.Now()
	txTasks := []p.Task{&p.HistoryReplicationTask{
		TaskID:       s.GetNextSequenceNumber(),
		FirstEventID: int64(1),
		NextEventID:  int64(3),
		Version:      int64(9),
		LastReplicationInfo: map[string]*p.ReplicationInfo{
			"dc1": {
				Version:     int64(3),
				LastEventID: int64(1),
			},
			"dc2": {
				Version:     int64(5),
				LastEventID: int64(2),
			},
		},
		EventStoreVersion:       p.EventStoreVersionV2,
		BranchToken:             []byte("branchToken1"),
		NewRunEventStoreVersion: p.EventStoreVersionV2,
		NewRunBranchToken:       []byte("branchToken2"),
	},
		&p.WorkflowTimeoutTask{
			TaskID:              s.GetNextSequenceNumber(),
			VisibilityTimestamp: currentTime,
		}}

	task0, err0 := s.createWorkflowExecutionWithReplication(domainID, workflowExecution, "taskList", "wType", 20, 13, 3,
		0, 2, &p.ReplicationState{
			CurrentVersion:   int64(9),
			StartVersion:     int64(8),
			LastWriteVersion: int64(7),
			LastWriteEventID: int64(6),
			LastReplicationInfo: map[string]*p.ReplicationInfo{
				"dc1": {
					Version:     int64(3),
					LastEventID: int64(1),
				},
				"dc2": {
					Version:     int64(5),
					LastEventID: int64(2),
				},
			},
		}, txTasks, []byte("branchToken1"))
	s.NoError(err0)
	s.NotNil(task0, "Expected non empty task identifier.")

	taskD, err := s.GetTransferTasks(2, false)
	s.Equal(1, len(taskD), "Expected 1 decision task.")
	s.Equal(p.TransferTaskTypeDecisionTask, taskD[0].TaskType)
	err = s.CompleteTransferTask(taskD[0].TaskID)
	s.NoError(err)
	taskD, err = s.GetTransferTasks(2, false)
	s.Equal(0, len(taskD), "Expected 0 decision task.")

	taskT, err := s.GetTimerIndexTasks(2, false)
	s.Equal(1, len(taskT), "Expected 1 timer task.")
	s.Equal(p.TaskTypeWorkflowTimeout, taskT[0].TaskType)
	err = s.CompleteTimerTask(taskT[0].VisibilityTimestamp, taskT[0].TaskID)
	s.NoError(err)
	taskT, err = s.GetTimerIndexTasks(2, false)
	s.Equal(0, len(taskT), "Expected 0 timer task.")

	taskR, err := s.GetReplicationTasks(2, false)
	s.Nil(err)
	s.Equal(1, len(taskR), "Expected 1 replication task.")
	tsk := taskR[0]
	s.Equal(p.ReplicationTaskTypeHistory, tsk.TaskType)
	s.Equal(domainID, tsk.DomainID)
	s.Equal(*workflowExecution.WorkflowId, tsk.WorkflowID)
	s.Equal(*workflowExecution.RunId, tsk.RunID)
	s.Equal(int64(1), tsk.FirstEventID)
	s.Equal(int64(3), tsk.NextEventID)
	s.Equal(int64(9), tsk.Version)
	s.Equal(int32(p.EventStoreVersionV2), tsk.EventStoreVersion)
	s.Equal(int32(p.EventStoreVersionV2), tsk.NewRunEventStoreVersion)
	s.Equal([]byte("branchToken1"), tsk.BranchToken)
	s.Equal([]byte("branchToken2"), tsk.NewRunBranchToken)
	s.Equal(2, len(tsk.LastReplicationInfo))
	for k, v := range tsk.LastReplicationInfo {
		log.Infof("ReplicationInfo for %v: {Version: %v, LastEventID: %v}", k, v.Version, v.LastEventID)
		switch k {
		case "dc1":
			s.Equal(int64(3), v.Version)
			s.Equal(int64(1), v.LastEventID)
		case "dc2":
			s.Equal(int64(5), v.Version)
			s.Equal(int64(2), v.LastEventID)
		default:
			s.Fail("Unexpected key")
		}
	}
	err = s.CompleteReplicationTask(taskR[0].TaskID)
	s.NoError(err)
	taskR, err = s.GetReplicationTasks(2, false)
	s.Nil(err)
	s.Equal(0, len(taskR), "Expected 0 replication task.")

	state0, err1 := s.GetWorkflowExecutionInfo(domainID, workflowExecution)
	s.NoError(err1)
	info0 := state0.ExecutionInfo
	replicationState0 := state0.ReplicationState
	s.NotNil(info0, "Valid Workflow info expected.")
	s.NotNil(replicationState0, "Valid replication state expected.")
	s.Equal(domainID, info0.DomainID)
	s.Equal("taskList", info0.TaskList)
	s.Equal("wType", info0.WorkflowTypeName)
	s.Equal(int32(20), info0.WorkflowTimeout)
	s.Equal(int32(13), info0.DecisionTimeoutValue)
	s.Equal(int64(3), info0.NextEventID)
	s.Equal(int64(0), info0.LastProcessedEvent)
	s.Equal(int64(2), info0.DecisionScheduleID)
	s.Equal(int32(p.EventStoreVersionV2), info0.EventStoreVersion)
	s.Equal(int64(9), replicationState0.CurrentVersion)
	s.Equal(int64(8), replicationState0.StartVersion)
	s.Equal(int64(7), replicationState0.LastWriteVersion)
	s.Equal(int64(6), replicationState0.LastWriteEventID)
	s.Equal(2, len(replicationState0.LastReplicationInfo))
	for k, v := range replicationState0.LastReplicationInfo {
		log.Infof("ReplicationInfo for %v: {Version: %v, LastEventID: %v}", k, v.Version, v.LastEventID)
		switch k {
		case "dc1":
			s.Equal(int64(3), v.Version)
			s.Equal(int64(1), v.LastEventID)
		case "dc2":
			s.Equal(int64(5), v.Version)
			s.Equal(int64(2), v.LastEventID)
		default:
			s.Fail("Unexpected key")
		}
	}

	updatedInfo := copyWorkflowExecutionInfo(info0)
	updatedInfo.NextEventID = int64(5)
	updatedInfo.LastProcessedEvent = int64(2)
	updatedInfo.BranchToken = []byte("branchToken3")

	updatedReplicationState := copyReplicationState(replicationState0)
	updatedReplicationState.CurrentVersion = int64(10)
	updatedReplicationState.StartVersion = int64(11)
	updatedReplicationState.LastWriteVersion = int64(12)
	updatedReplicationState.LastWriteEventID = int64(13)
	updatedReplicationState.LastReplicationInfo["dc1"].Version = int64(30)
	updatedReplicationState.LastReplicationInfo["dc1"].LastEventID = int64(10)

	currTransTasks := []p.Task{
		&p.CloseExecutionTask{
			TaskID:              s.GetNextSequenceNumber(),
			VisibilityTimestamp: time.Now(),
			Version:             100,
		},
	}

	currTimerTasks := []p.Task{
		&p.DeleteHistoryEventTask{
			TaskID:              20,
			VisibilityTimestamp: time.Now(),
			Version:             101,
		},
	}

	newRunID := uuid.New()
	newExecution := gen.WorkflowExecution{
		WorkflowId: workflowExecution.WorkflowId,
		RunId:      common.StringPtr(newRunID),
	}
	insertInfo := copyWorkflowExecutionInfo(info0)
	insertInfo.RunID = newRunID
	insertInfo.NextEventID = int64(50)
	insertInfo.LastProcessedEvent = int64(20)
	insertInfo.BranchToken = []byte("branchToken4")

	insertReplicationState := copyReplicationState(replicationState0)
	insertReplicationState.CurrentVersion = int64(100)
	insertReplicationState.StartVersion = int64(110)
	insertReplicationState.LastWriteVersion = int64(120)
	insertReplicationState.LastWriteEventID = int64(130)
	insertReplicationState.LastReplicationInfo["dc1"].Version = int64(300)
	insertReplicationState.LastReplicationInfo["dc1"].LastEventID = int64(100)

	insertTransTasks := []p.Task{
		&p.DecisionTask{
			TaskID:              s.GetNextSequenceNumber(),
			DomainID:            domainID,
			VisibilityTimestamp: time.Now(),
			ScheduleID:          13,
			Version:             200,
		},
	}

	insertTimerTasks := []p.Task{
		&p.WorkflowTimeoutTask{
			TaskID:              s.GetNextSequenceNumber(),
			VisibilityTimestamp: time.Now().Add(time.Minute),
			Version:             201,
		},
	}

	insertReplicationTasks := []p.Task{&p.HistoryReplicationTask{
		TaskID:       s.GetNextSequenceNumber(),
		FirstEventID: int64(10),
		NextEventID:  int64(30),
		Version:      int64(90),
		LastReplicationInfo: map[string]*p.ReplicationInfo{
			"dc1": {
				Version:     int64(30),
				LastEventID: int64(10),
			},
			"dc2": {
				Version:     int64(50),
				LastEventID: int64(20),
			},
		},
		EventStoreVersion: p.EventStoreVersionV2,
		BranchToken:       []byte("branchToken5"),
		ResetWorkflow:     true,
	}}

	insertTimerInfos := []*p.TimerInfo{{
		Version:    100,
		TimerID:    "id101",
		ExpiryTime: currentTime,
		TaskID:     102,
		StartedID:  103,
	}}

	insertActivityInfos := []*p.ActivityInfo{{
		Version:        110,
		ScheduleID:     111,
		StartedID:      112,
		ActivityID:     uuid.New(),
		ScheduledEvent: &gen.HistoryEvent{EventId: int64Ptr(1)},
	}}

	insertRequestCancelInfos := []*p.RequestCancelInfo{{
		Version:         120,
		InitiatedID:     121,
		CancelRequestID: uuid.New(),
	}}

	insertChildExecutionInfos := []*p.ChildExecutionInfo{{
		Version:         130,
		InitiatedID:     131,
		StartedID:       132,
		CreateRequestID: uuid.New(),
		InitiatedEvent:  &gen.HistoryEvent{EventId: int64Ptr(1)},
	}}

	insertSignalInfos := []*p.SignalInfo{{
		Version:         140,
		InitiatedID:     141,
		SignalName:      "142",
		SignalRequestID: uuid.New(),
	}}

	insertSignalRequests := []string{uuid.New()}

	err = s.ResetWorkflowExecution(3,
		insertInfo, insertReplicationState, insertActivityInfos, insertTimerInfos, insertChildExecutionInfos, insertRequestCancelInfos, insertSignalInfos, insertSignalRequests, insertTransTasks, insertTimerTasks, insertReplicationTasks,
		true, updatedInfo, updatedReplicationState, currTransTasks, currTimerTasks, info0.RunID, -1000)
	s.Nil(err)

	//////////////////////////////
	// start verifying resetWF
	///////////////////////////////

	// transfer tasks
	taskD, err = s.GetTransferTasks(3, false)
	s.Equal(2, len(taskD), "Expected 2 decision task.")
	s.Equal(p.TransferTaskTypeCloseExecution, taskD[0].TaskType)
	s.Equal(int64(100), taskD[0].Version)
	err = s.CompleteTransferTask(taskD[0].TaskID)
	s.NoError(err)
	s.Equal(p.TransferTaskTypeDecisionTask, taskD[1].TaskType)
	s.Equal(int64(200), taskD[1].Version)
	err = s.CompleteTransferTask(taskD[1].TaskID)
	s.NoError(err)
	taskD, err = s.GetTransferTasks(2, false)
	s.Equal(0, len(taskD), "Expected 0 decision task.")

	// timer tasks
	taskT, err = s.GetTimerIndexTasks(3, false)
	s.Equal(2, len(taskT), "Expected 2 timer task.")
	s.Equal(p.TaskTypeDeleteHistoryEvent, taskT[0].TaskType)
	s.Equal(int64(101), taskT[0].Version)
	err = s.CompleteTimerTask(taskT[0].VisibilityTimestamp, taskT[0].TaskID)
	s.NoError(err)
	s.Equal(p.TaskTypeWorkflowTimeout, taskT[1].TaskType)
	s.Equal(int64(201), taskT[1].Version)
	err = s.CompleteTimerTask(taskT[1].VisibilityTimestamp, taskT[1].TaskID)
	s.NoError(err)
	taskT, err = s.GetTimerIndexTasks(2, false)
	s.Equal(0, len(taskT), "Expected 0 timer task.")

	// replicaiton tasks
	taskR, err = s.GetReplicationTasks(2, false)
	s.Nil(err)
	s.Equal(1, len(taskR), "Expected 1 replication task.")
	tsk = taskR[0]
	s.Equal(p.ReplicationTaskTypeHistory, tsk.TaskType)
	s.Equal(domainID, tsk.DomainID)
	s.Equal(*workflowExecution.WorkflowId, tsk.WorkflowID)
	s.Equal(insertInfo.RunID, tsk.RunID)
	s.Equal(int64(10), tsk.FirstEventID)
	s.Equal(int64(30), tsk.NextEventID)
	s.Equal(true, tsk.ResetWorkflow)
	s.Equal(int64(90), tsk.Version)
	s.Equal(int32(p.EventStoreVersionV2), tsk.EventStoreVersion)
	s.Equal(int32(0), tsk.NewRunEventStoreVersion)
	s.Equal([]byte("branchToken5"), tsk.BranchToken)
	s.Equal(0, len(tsk.NewRunBranchToken))
	s.Equal(2, len(tsk.LastReplicationInfo))
	for k, v := range tsk.LastReplicationInfo {
		log.Infof("ReplicationInfo for %v: {Version: %v, LastEventID: %v}", k, v.Version, v.LastEventID)
		switch k {
		case "dc1":
			s.Equal(int64(30), v.Version)
			s.Equal(int64(10), v.LastEventID)
		case "dc2":
			s.Equal(int64(50), v.Version)
			s.Equal(int64(20), v.LastEventID)
		default:
			s.Fail("Unexpected key")
		}
	}
	err = s.CompleteReplicationTask(taskR[0].TaskID)
	s.NoError(err)
	taskR, err = s.GetReplicationTasks(2, false)
	s.Nil(err)
	s.Equal(0, len(taskR), "Expected 0 replication task.")

	// check current run
	currRunID, err := s.GetCurrentWorkflowRunID(domainID, workflowExecution.GetWorkflowId())
	s.Nil(err)
	s.Equal(newExecution.GetRunId(), currRunID)

	// the previous execution
	state1, err1 := s.GetWorkflowExecutionInfo(domainID, workflowExecution)
	s.NoError(err1)
	info1 := state1.ExecutionInfo
	replicationState1 := state1.ReplicationState
	s.NotNil(info1, "Valid Workflow info expected.")
	s.Equal(int64(5), info1.NextEventID)
	s.Equal(int64(2), info1.LastProcessedEvent)
	s.Equal([]byte("branchToken3"), info1.BranchToken)
	s.Equal(domainID, info1.DomainID)
	s.Equal("taskList", info1.TaskList)
	s.Equal("wType", info1.WorkflowTypeName)
	s.Equal(int32(20), info1.WorkflowTimeout)
	s.Equal(int32(13), info1.DecisionTimeoutValue)
	s.Equal(int64(2), info1.DecisionScheduleID)
	s.Equal(int32(p.EventStoreVersionV2), info1.EventStoreVersion)

	s.NotNil(replicationState1, "Valid replication state expected.")
	s.Equal(int64(10), replicationState1.CurrentVersion)
	s.Equal(int64(11), replicationState1.StartVersion)
	s.Equal(int64(12), replicationState1.LastWriteVersion)
	s.Equal(int64(13), replicationState1.LastWriteEventID)
	s.Equal(2, len(replicationState1.LastReplicationInfo))
	for k, v := range replicationState1.LastReplicationInfo {
		log.Infof("ReplicationInfo for %v: {Version: %v, LastEventID: %v}", k, v.Version, v.LastEventID)
		switch k {
		case "dc1":
			s.Equal(int64(30), v.Version)
			s.Equal(int64(10), v.LastEventID)
		case "dc2":
			s.Equal(int64(5), v.Version)
			s.Equal(int64(2), v.LastEventID)
		default:
			s.Fail("Unexpected key")
		}
	}

	// the current execution
	state2, err2 := s.GetWorkflowExecutionInfo(domainID, newExecution)
	s.NoError(err2)
	info2 := state2.ExecutionInfo
	replicationState2 := state2.ReplicationState

	s.NotNil(info2, "Valid Workflow info expected.")
	s.Equal(int64(50), info2.NextEventID)
	s.Equal(int64(20), info2.LastProcessedEvent)
	s.Equal([]byte("branchToken4"), info2.BranchToken)
	s.Equal(domainID, info2.DomainID)
	s.Equal("taskList", info2.TaskList)
	s.Equal("wType", info2.WorkflowTypeName)
	s.Equal(int32(20), info2.WorkflowTimeout)
	s.Equal(int32(13), info2.DecisionTimeoutValue)
	s.Equal(int64(2), info2.DecisionScheduleID)
	s.Equal(int32(p.EventStoreVersionV2), info2.EventStoreVersion)

	s.NotNil(replicationState2, "Valid replication state expected.")
	s.Equal(int64(100), replicationState2.CurrentVersion)
	s.Equal(int64(110), replicationState2.StartVersion)
	s.Equal(int64(120), replicationState2.LastWriteVersion)
	s.Equal(int64(130), replicationState2.LastWriteEventID)
	s.Equal(2, len(replicationState2.LastReplicationInfo))
	for k, v := range replicationState2.LastReplicationInfo {
		log.Infof("ReplicationInfo for %v: {Version: %v, LastEventID: %v}", k, v.Version, v.LastEventID)
		switch k {
		case "dc1":
			s.Equal(int64(300), v.Version)
			s.Equal(int64(100), v.LastEventID)
		case "dc2":
			s.Equal(int64(5), v.Version)
			s.Equal(int64(2), v.LastEventID)
		default:
			s.Fail("Unexpected key")
		}
	}

	timerInfos2 := state2.TimerInfos
	actInfos2 := state2.ActivityInfos
	reqCanInfos2 := state2.RequestCancelInfos
	childInfos2 := state2.ChildExecutionInfos
	sigInfos2 := state2.SignalInfos
	sigReqIDs2 := state2.SignalRequestedIDs

	s.Equal(1, len(timerInfos2))
	s.Equal(1, len(actInfos2))
	s.Equal(1, len(reqCanInfos2))
	s.Equal(1, len(childInfos2))
	s.Equal(1, len(sigInfos2))
	s.Equal(1, len(sigReqIDs2))

	s.Equal(int64(100), timerInfos2["id101"].Version)
	s.Equal(int64(110), actInfos2[111].Version)
	s.Equal(int64(120), reqCanInfos2[121].Version)
	s.Equal(int64(130), childInfos2[131].Version)
	s.Equal(int64(140), sigInfos2[141].Version)
}

// TestWorkflowResetNoCurrWithReplicate test
func (s *ExecutionManagerSuiteForEventsV2) TestWorkflowResetNoCurrWithReplicate() {
	domainID := uuid.New()
	runID := uuid.New()
	workflowExecution := gen.WorkflowExecution{
		WorkflowId: common.StringPtr("test-reset-workflow-with-replication-state-test"),
		RunId:      common.StringPtr(runID),
	}

	currentTime := time.Now()
	txTasks := []p.Task{&p.HistoryReplicationTask{
		TaskID:       s.GetNextSequenceNumber(),
		FirstEventID: int64(1),
		NextEventID:  int64(3),
		Version:      int64(9),
		LastReplicationInfo: map[string]*p.ReplicationInfo{
			"dc1": {
				Version:     int64(3),
				LastEventID: int64(1),
			},
			"dc2": {
				Version:     int64(5),
				LastEventID: int64(2),
			},
		},
		EventStoreVersion:       p.EventStoreVersionV2,
		BranchToken:             []byte("branchToken1"),
		NewRunEventStoreVersion: p.EventStoreVersionV2,
		NewRunBranchToken:       []byte("branchToken2"),
	},
		&p.WorkflowTimeoutTask{
			TaskID:              s.GetNextSequenceNumber(),
			VisibilityTimestamp: currentTime,
		}}

	task0, err0 := s.createWorkflowExecutionWithReplication(domainID, workflowExecution, "taskList", "wType", 20, 13, 3,
		0, 2, &p.ReplicationState{
			CurrentVersion:   int64(9),
			StartVersion:     int64(8),
			LastWriteVersion: int64(7),
			LastWriteEventID: int64(6),
			LastReplicationInfo: map[string]*p.ReplicationInfo{
				"dc1": {
					Version:     int64(3),
					LastEventID: int64(1),
				},
				"dc2": {
					Version:     int64(5),
					LastEventID: int64(2),
				},
			},
		}, txTasks, []byte("branchToken1"))
	s.NoError(err0)
	s.NotNil(task0, "Expected non empty task identifier.")

	taskD, err := s.GetTransferTasks(2, false)
	s.Equal(1, len(taskD), "Expected 1 decision task.")
	s.Equal(p.TransferTaskTypeDecisionTask, taskD[0].TaskType)
	err = s.CompleteTransferTask(taskD[0].TaskID)
	s.NoError(err)
	taskD, err = s.GetTransferTasks(2, false)
	s.Equal(0, len(taskD), "Expected 0 decision task.")

	taskT, err := s.GetTimerIndexTasks(2, false)
	s.Equal(1, len(taskT), "Expected 1 timer task.")
	s.Equal(p.TaskTypeWorkflowTimeout, taskT[0].TaskType)
	err = s.CompleteTimerTask(taskT[0].VisibilityTimestamp, taskT[0].TaskID)
	s.NoError(err)
	taskT, err = s.GetTimerIndexTasks(2, false)
	s.Equal(0, len(taskT), "Expected 0 timer task.")

	taskR, err := s.GetReplicationTasks(2, false)
	s.Nil(err)
	s.Equal(1, len(taskR), "Expected 1 replication task.")
	tsk := taskR[0]
	s.Equal(p.ReplicationTaskTypeHistory, tsk.TaskType)
	s.Equal(domainID, tsk.DomainID)
	s.Equal(*workflowExecution.WorkflowId, tsk.WorkflowID)
	s.Equal(*workflowExecution.RunId, tsk.RunID)
	s.Equal(int64(1), tsk.FirstEventID)
	s.Equal(int64(3), tsk.NextEventID)
	s.Equal(int64(9), tsk.Version)
	s.Equal(int32(p.EventStoreVersionV2), tsk.EventStoreVersion)
	s.Equal(int32(p.EventStoreVersionV2), tsk.NewRunEventStoreVersion)
	s.Equal([]byte("branchToken1"), tsk.BranchToken)
	s.Equal([]byte("branchToken2"), tsk.NewRunBranchToken)
	s.Equal(2, len(tsk.LastReplicationInfo))
	for k, v := range tsk.LastReplicationInfo {
		log.Infof("ReplicationInfo for %v: {Version: %v, LastEventID: %v}", k, v.Version, v.LastEventID)
		switch k {
		case "dc1":
			s.Equal(int64(3), v.Version)
			s.Equal(int64(1), v.LastEventID)
		case "dc2":
			s.Equal(int64(5), v.Version)
			s.Equal(int64(2), v.LastEventID)
		default:
			s.Fail("Unexpected key")
		}
	}
	err = s.CompleteReplicationTask(taskR[0].TaskID)
	s.NoError(err)
	taskR, err = s.GetReplicationTasks(2, false)
	s.Nil(err)
	s.Equal(0, len(taskR), "Expected 0 replication task.")

	state0, err1 := s.GetWorkflowExecutionInfo(domainID, workflowExecution)
	s.NoError(err1)
	info0 := state0.ExecutionInfo
	replicationState0 := state0.ReplicationState
	s.NotNil(info0, "Valid Workflow info expected.")
	s.NotNil(replicationState0, "Valid replication state expected.")
	s.Equal(domainID, info0.DomainID)
	s.Equal("taskList", info0.TaskList)
	s.Equal("wType", info0.WorkflowTypeName)
	s.Equal(int32(20), info0.WorkflowTimeout)
	s.Equal(int32(13), info0.DecisionTimeoutValue)
	s.Equal(int64(3), info0.NextEventID)
	s.Equal(int64(0), info0.LastProcessedEvent)
	s.Equal(int64(2), info0.DecisionScheduleID)
	s.Equal(int32(p.EventStoreVersionV2), info0.EventStoreVersion)
	s.Equal(p.WorkflowStateRunning, info0.State)
	s.Equal(p.WorkflowCloseStatusNone, info0.CloseStatus)
	s.Equal(int64(9), replicationState0.CurrentVersion)
	s.Equal(int64(8), replicationState0.StartVersion)
	s.Equal(int64(7), replicationState0.LastWriteVersion)
	s.Equal(int64(6), replicationState0.LastWriteEventID)
	s.Equal(2, len(replicationState0.LastReplicationInfo))
	for k, v := range replicationState0.LastReplicationInfo {
		log.Infof("ReplicationInfo for %v: {Version: %v, LastEventID: %v}", k, v.Version, v.LastEventID)
		switch k {
		case "dc1":
			s.Equal(int64(3), v.Version)
			s.Equal(int64(1), v.LastEventID)
		case "dc2":
			s.Equal(int64(5), v.Version)
			s.Equal(int64(2), v.LastEventID)
		default:
			s.Fail("Unexpected key")
		}
	}

	info0.State = p.WorkflowStateCompleted
	info0.CloseStatus = p.WorkflowCloseStatusCompleted
<<<<<<< HEAD
	err = s.UpdateWorklowStateAndReplication(info0, nil, replicationState0, nil, nil, info0.NextEventID, nil)
=======
	err = s.UpdateWorklowStateAndReplication(info0, replicationState0, info0.NextEventID, nil)
>>>>>>> b3c718b9
	s.Nil(err)

	updatedInfo := copyWorkflowExecutionInfo(info0)
	updatedReplicationState := copyReplicationState(replicationState0)

	newRunID := uuid.New()
	newExecution := gen.WorkflowExecution{
		WorkflowId: workflowExecution.WorkflowId,
		RunId:      common.StringPtr(newRunID),
	}
	insertInfo := copyWorkflowExecutionInfo(info0)
	insertInfo.State = p.WorkflowStateRunning
	insertInfo.CloseStatus = p.WorkflowCloseStatusNone
	insertInfo.RunID = newRunID
	insertInfo.NextEventID = int64(50)
	insertInfo.LastProcessedEvent = int64(20)
	insertInfo.BranchToken = []byte("branchToken4")

	insertReplicationState := copyReplicationState(replicationState0)
	insertReplicationState.CurrentVersion = int64(100)
	insertReplicationState.StartVersion = int64(110)
	insertReplicationState.LastWriteVersion = int64(120)
	insertReplicationState.LastWriteEventID = int64(130)
	insertReplicationState.LastReplicationInfo["dc1"].Version = int64(300)
	insertReplicationState.LastReplicationInfo["dc1"].LastEventID = int64(100)

	insertTransTasks := []p.Task{
		&p.DecisionTask{
			TaskID:              s.GetNextSequenceNumber(),
			DomainID:            domainID,
			VisibilityTimestamp: time.Now(),
			ScheduleID:          13,
			Version:             200,
		},
	}

	insertTimerTasks := []p.Task{
		&p.WorkflowTimeoutTask{
			TaskID:              s.GetNextSequenceNumber(),
			VisibilityTimestamp: time.Now().Add(time.Minute),
			Version:             201,
		},
	}

	insertReplicationTasks := []p.Task{&p.HistoryReplicationTask{
		TaskID:       s.GetNextSequenceNumber(),
		FirstEventID: int64(10),
		NextEventID:  int64(30),
		Version:      int64(90),
		LastReplicationInfo: map[string]*p.ReplicationInfo{
			"dc1": {
				Version:     int64(30),
				LastEventID: int64(10),
			},
			"dc2": {
				Version:     int64(50),
				LastEventID: int64(20),
			},
		},
		EventStoreVersion: p.EventStoreVersionV2,
		BranchToken:       []byte("branchToken5"),
	}}

	insertTimerInfos := []*p.TimerInfo{{
		Version:    100,
		TimerID:    "id101",
		ExpiryTime: currentTime,
		TaskID:     102,
		StartedID:  103,
	}}

	insertActivityInfos := []*p.ActivityInfo{{
		Version:        110,
		ScheduleID:     111,
		StartedID:      112,
		ActivityID:     uuid.New(),
		ScheduledEvent: &gen.HistoryEvent{EventId: int64Ptr(1)},
	}}

	insertRequestCancelInfos := []*p.RequestCancelInfo{{
		Version:         120,
		InitiatedID:     121,
		CancelRequestID: uuid.New(),
	}}

	insertChildExecutionInfos := []*p.ChildExecutionInfo{{
		Version:         130,
		InitiatedID:     131,
		StartedID:       132,
		CreateRequestID: uuid.New(),
		InitiatedEvent:  &gen.HistoryEvent{EventId: int64Ptr(1)},
	}}

	insertSignalInfos := []*p.SignalInfo{{
		Version:         140,
		InitiatedID:     141,
		SignalName:      "142",
		SignalRequestID: uuid.New(),
	}}

	insertSignalRequests := []string{uuid.New()}

	err = s.ResetWorkflowExecution(3,
		insertInfo, insertReplicationState, insertActivityInfos, insertTimerInfos, insertChildExecutionInfos, insertRequestCancelInfos, insertSignalInfos, insertSignalRequests, insertTransTasks, insertTimerTasks, insertReplicationTasks,
		false, updatedInfo, updatedReplicationState, nil, nil, info0.RunID, -1000)
	s.Nil(err)

	//////////////////////////////
	// start verifying resetWF
	///////////////////////////////

	// transfer tasks
	taskD, err = s.GetTransferTasks(3, false)
	s.Equal(1, len(taskD), "Expected 1 decision task.")

	s.Equal(p.TransferTaskTypeDecisionTask, taskD[0].TaskType)
	s.Equal(int64(200), taskD[0].Version)
	err = s.CompleteTransferTask(taskD[0].TaskID)
	s.NoError(err)
	taskD, err = s.GetTransferTasks(2, false)
	s.Equal(0, len(taskD), "Expected 0 decision task.")

	// timer tasks
	taskT, err = s.GetTimerIndexTasks(3, false)
	s.Equal(1, len(taskT), "Expected 1 timer task.")
	s.Equal(p.TaskTypeWorkflowTimeout, taskT[0].TaskType)
	s.Equal(int64(201), taskT[0].Version)
	err = s.CompleteTimerTask(taskT[0].VisibilityTimestamp, taskT[0].TaskID)
	s.NoError(err)
	taskT, err = s.GetTimerIndexTasks(2, false)
	s.Equal(0, len(taskT), "Expected 0 timer task.")

	// replicaiton tasks
	taskR, err = s.GetReplicationTasks(2, false)
	s.Nil(err)
	s.Equal(1, len(taskR), "Expected 1 replication task.")
	tsk = taskR[0]
	s.Equal(p.ReplicationTaskTypeHistory, tsk.TaskType)
	s.Equal(domainID, tsk.DomainID)
	s.Equal(*workflowExecution.WorkflowId, tsk.WorkflowID)
	s.Equal(insertInfo.RunID, tsk.RunID)
	s.Equal(int64(10), tsk.FirstEventID)
	s.Equal(int64(30), tsk.NextEventID)
	s.Equal(int64(90), tsk.Version)
	s.Equal(int32(p.EventStoreVersionV2), tsk.EventStoreVersion)
	s.Equal(int32(0), tsk.NewRunEventStoreVersion)
	s.Equal([]byte("branchToken5"), tsk.BranchToken)
	s.Equal(0, len(tsk.NewRunBranchToken))
	s.Equal(2, len(tsk.LastReplicationInfo))
	for k, v := range tsk.LastReplicationInfo {
		log.Infof("ReplicationInfo for %v: {Version: %v, LastEventID: %v}", k, v.Version, v.LastEventID)
		switch k {
		case "dc1":
			s.Equal(int64(30), v.Version)
			s.Equal(int64(10), v.LastEventID)
		case "dc2":
			s.Equal(int64(50), v.Version)
			s.Equal(int64(20), v.LastEventID)
		default:
			s.Fail("Unexpected key")
		}
	}
	err = s.CompleteReplicationTask(taskR[0].TaskID)
	s.NoError(err)
	taskR, err = s.GetReplicationTasks(2, false)
	s.Nil(err)
	s.Equal(0, len(taskR), "Expected 0 replication task.")

	// check current run
	currRunID, err := s.GetCurrentWorkflowRunID(domainID, workflowExecution.GetWorkflowId())
	s.Nil(err)
	s.Equal(newExecution.GetRunId(), currRunID)

	// the previous execution
	state1, err1 := s.GetWorkflowExecutionInfo(domainID, workflowExecution)
	s.NoError(err1)
	info1 := state1.ExecutionInfo
	replicationState1 := state1.ReplicationState
	s.NotNil(info1, "Valid Workflow info expected.")
	s.Equal(int64(3), info1.NextEventID)
	s.Equal(int64(0), info1.LastProcessedEvent)
	s.Equal([]byte("branchToken1"), info1.BranchToken)
	s.Equal(domainID, info1.DomainID)
	s.Equal("taskList", info1.TaskList)
	s.Equal("wType", info1.WorkflowTypeName)
	s.Equal(int32(20), info1.WorkflowTimeout)
	s.Equal(int32(13), info1.DecisionTimeoutValue)
	s.Equal(int64(2), info1.DecisionScheduleID)
	s.Equal(int32(p.EventStoreVersionV2), info1.EventStoreVersion)

	s.NotNil(replicationState1, "Valid replication state expected.")
	s.Equal(int64(9), replicationState1.CurrentVersion)
	s.Equal(int64(8), replicationState1.StartVersion)
	s.Equal(int64(7), replicationState1.LastWriteVersion)
	s.Equal(int64(6), replicationState1.LastWriteEventID)
	s.Equal(2, len(replicationState1.LastReplicationInfo))
	for k, v := range replicationState1.LastReplicationInfo {
		log.Infof("ReplicationInfo for %v: {Version: %v, LastEventID: %v}", k, v.Version, v.LastEventID)
		switch k {
		case "dc1":
			s.Equal(int64(3), v.Version)
			s.Equal(int64(1), v.LastEventID)
		case "dc2":
			s.Equal(int64(5), v.Version)
			s.Equal(int64(2), v.LastEventID)
		default:
			s.Fail("Unexpected key")
		}
	}

	// the current execution
	state2, err2 := s.GetWorkflowExecutionInfo(domainID, newExecution)
	s.NoError(err2)
	info2 := state2.ExecutionInfo
	replicationState2 := state2.ReplicationState

	s.NotNil(info2, "Valid Workflow info expected.")
	s.Equal(int64(50), info2.NextEventID)
	s.Equal(int64(20), info2.LastProcessedEvent)
	s.Equal([]byte("branchToken4"), info2.BranchToken)
	s.Equal(domainID, info2.DomainID)
	s.Equal("taskList", info2.TaskList)
	s.Equal("wType", info2.WorkflowTypeName)
	s.Equal(int32(20), info2.WorkflowTimeout)
	s.Equal(int32(13), info2.DecisionTimeoutValue)
	s.Equal(int64(2), info2.DecisionScheduleID)
	s.Equal(int32(p.EventStoreVersionV2), info2.EventStoreVersion)

	s.NotNil(replicationState2, "Valid replication state expected.")
	s.Equal(int64(100), replicationState2.CurrentVersion)
	s.Equal(int64(110), replicationState2.StartVersion)
	s.Equal(int64(120), replicationState2.LastWriteVersion)
	s.Equal(int64(130), replicationState2.LastWriteEventID)
	s.Equal(2, len(replicationState2.LastReplicationInfo))
	for k, v := range replicationState2.LastReplicationInfo {
		log.Infof("ReplicationInfo for %v: {Version: %v, LastEventID: %v}", k, v.Version, v.LastEventID)
		switch k {
		case "dc1":
			s.Equal(int64(300), v.Version)
			s.Equal(int64(100), v.LastEventID)
		case "dc2":
			s.Equal(int64(5), v.Version)
			s.Equal(int64(2), v.LastEventID)
		default:
			s.Fail("Unexpected key")
		}
	}

	timerInfos2 := state2.TimerInfos
	actInfos2 := state2.ActivityInfos
	reqCanInfos2 := state2.RequestCancelInfos
	childInfos2 := state2.ChildExecutionInfos
	sigInfos2 := state2.SignalInfos
	sigReqIDs2 := state2.SignalRequestedIDs

	s.Equal(1, len(timerInfos2))
	s.Equal(1, len(actInfos2))
	s.Equal(1, len(reqCanInfos2))
	s.Equal(1, len(childInfos2))
	s.Equal(1, len(sigInfos2))
	s.Equal(1, len(sigReqIDs2))

	s.Equal(int64(100), timerInfos2["id101"].Version)
	s.Equal(int64(110), actInfos2[111].Version)
	s.Equal(int64(120), reqCanInfos2[121].Version)
	s.Equal(int64(130), childInfos2[131].Version)
	s.Equal(int64(140), sigInfos2[141].Version)
}

// TestWorkflowResetNoCurrNoReplicate test
func (s *ExecutionManagerSuiteForEventsV2) TestWorkflowResetNoCurrNoReplicate() {
	domainID := uuid.New()
	runID := uuid.New()
	workflowExecution := gen.WorkflowExecution{
		WorkflowId: common.StringPtr("test-reset-workflow-with-replication-state-test"),
		RunId:      common.StringPtr(runID),
	}

	currentTime := time.Now()
	txTasks := []p.Task{
		&p.WorkflowTimeoutTask{
			TaskID:              s.GetNextSequenceNumber(),
			VisibilityTimestamp: currentTime,
		}}

	task0, err0 := s.CreateWorkflowExecution(domainID, workflowExecution, "taskList", "wType",
		20, 13, nil, 3, 0, 2, txTasks)
	s.NoError(err0)
	s.NotNil(task0, "Expected non empty task identifier.")

	taskD, err := s.GetTransferTasks(2, false)
	s.Equal(1, len(taskD), "Expected 1 decision task.")
	s.Equal(p.TransferTaskTypeDecisionTask, taskD[0].TaskType)
	err = s.CompleteTransferTask(taskD[0].TaskID)
	s.NoError(err)
	taskD, err = s.GetTransferTasks(2, false)
	s.Equal(0, len(taskD), "Expected 0 decision task.")

	taskT, err := s.GetTimerIndexTasks(2, false)
	s.Equal(1, len(taskT), "Expected 1 timer task.")
	s.Equal(p.TaskTypeWorkflowTimeout, taskT[0].TaskType)
	err = s.CompleteTimerTask(taskT[0].VisibilityTimestamp, taskT[0].TaskID)
	s.NoError(err)
	taskT, err = s.GetTimerIndexTasks(2, false)
	s.Equal(0, len(taskT), "Expected 0 timer task.")

	state0, err1 := s.GetWorkflowExecutionInfo(domainID, workflowExecution)
	s.NoError(err1)
	info0 := state0.ExecutionInfo
	s.NotNil(info0, "Valid Workflow info expected.")
	s.Equal(domainID, info0.DomainID)
	s.Equal("taskList", info0.TaskList)
	s.Equal("wType", info0.WorkflowTypeName)
	s.Equal(int32(20), info0.WorkflowTimeout)
	s.Equal(int32(13), info0.DecisionTimeoutValue)
	s.Equal(int64(3), info0.NextEventID)
	s.Equal(int64(0), info0.LastProcessedEvent)
	s.Equal(int64(2), info0.DecisionScheduleID)

	updatedInfo := copyWorkflowExecutionInfo(info0)

	newRunID := uuid.New()
	newExecution := gen.WorkflowExecution{
		WorkflowId: workflowExecution.WorkflowId,
		RunId:      common.StringPtr(newRunID),
	}
	insertInfo := copyWorkflowExecutionInfo(info0)
	insertInfo.RunID = newRunID
	insertInfo.NextEventID = int64(50)
	insertInfo.LastProcessedEvent = int64(20)
	insertInfo.EventStoreVersion = p.EventStoreVersionV2
	insertInfo.BranchToken = []byte("branchToken4")

	insertTransTasks := []p.Task{
		&p.DecisionTask{
			TaskID:              s.GetNextSequenceNumber(),
			DomainID:            domainID,
			VisibilityTimestamp: time.Now(),
			ScheduleID:          13,
			Version:             200,
		},
	}

	insertTimerTasks := []p.Task{
		&p.WorkflowTimeoutTask{
			TaskID:              s.GetNextSequenceNumber(),
			VisibilityTimestamp: time.Now().Add(time.Minute),
			Version:             201,
		},
	}

	insertTimerInfos := []*p.TimerInfo{{
		Version:    100,
		TimerID:    "id101",
		ExpiryTime: currentTime,
		TaskID:     102,
		StartedID:  103,
	}}

	insertActivityInfos := []*p.ActivityInfo{{
		Version:        110,
		ScheduleID:     111,
		StartedID:      112,
		ActivityID:     uuid.New(),
		ScheduledEvent: &gen.HistoryEvent{EventId: int64Ptr(1)},
	}}

	insertRequestCancelInfos := []*p.RequestCancelInfo{{
		Version:         120,
		InitiatedID:     121,
		CancelRequestID: uuid.New(),
	}}

	err = s.ResetWorkflowExecution(3,
		insertInfo, nil, insertActivityInfos, insertTimerInfos, nil, insertRequestCancelInfos, nil, nil, insertTransTasks, insertTimerTasks, nil,
		false, updatedInfo, nil, nil, nil, info0.RunID, -1000)
	s.Nil(err)

	//////////////////////////////
	// start verifying resetWF
	///////////////////////////////

	// transfer tasks
	taskD, err = s.GetTransferTasks(3, false)
	s.Equal(1, len(taskD), "Expected 1 decision task.")

	s.Equal(p.TransferTaskTypeDecisionTask, taskD[0].TaskType)
	s.Equal(int64(200), taskD[0].Version)
	err = s.CompleteTransferTask(taskD[0].TaskID)
	s.NoError(err)
	taskD, err = s.GetTransferTasks(2, false)
	s.Equal(0, len(taskD), "Expected 0 decision task.")

	// timer tasks
	taskT, err = s.GetTimerIndexTasks(3, false)
	s.Equal(1, len(taskT), "Expected 1 timer task.")
	s.Equal(p.TaskTypeWorkflowTimeout, taskT[0].TaskType)
	s.Equal(int64(201), taskT[0].Version)
	err = s.CompleteTimerTask(taskT[0].VisibilityTimestamp, taskT[0].TaskID)
	s.NoError(err)
	taskT, err = s.GetTimerIndexTasks(2, false)
	s.Equal(0, len(taskT), "Expected 0 timer task.")

	// check current run
	currRunID, err := s.GetCurrentWorkflowRunID(domainID, workflowExecution.GetWorkflowId())
	s.Nil(err)
	s.Equal(newExecution.GetRunId(), currRunID)

	// the previous execution
	state1, err1 := s.GetWorkflowExecutionInfo(domainID, workflowExecution)
	s.NoError(err1)
	info1 := state1.ExecutionInfo
	s.NotNil(info1, "Valid Workflow info expected.")
	s.Equal(int64(3), info1.NextEventID)
	s.Equal(int64(0), info1.LastProcessedEvent)
	s.Equal(domainID, info1.DomainID)
	s.Equal("taskList", info1.TaskList)
	s.Equal("wType", info1.WorkflowTypeName)
	s.Equal(int32(20), info1.WorkflowTimeout)
	s.Equal(int32(13), info1.DecisionTimeoutValue)
	s.Equal(int64(2), info1.DecisionScheduleID)
	s.Equal(int32(0), info1.EventStoreVersion)

	// the current execution
	state2, err2 := s.GetWorkflowExecutionInfo(domainID, newExecution)
	s.NoError(err2)
	info2 := state2.ExecutionInfo

	s.NotNil(info2, "Valid Workflow info expected.")
	s.Equal(int64(50), info2.NextEventID)
	s.Equal(int64(20), info2.LastProcessedEvent)
	s.Equal([]byte("branchToken4"), info2.BranchToken)
	s.Equal(domainID, info2.DomainID)
	s.Equal("taskList", info2.TaskList)
	s.Equal("wType", info2.WorkflowTypeName)
	s.Equal(int32(20), info2.WorkflowTimeout)
	s.Equal(int32(13), info2.DecisionTimeoutValue)
	s.Equal(int64(2), info2.DecisionScheduleID)
	s.Equal(int32(p.EventStoreVersionV2), info2.EventStoreVersion)

	timerInfos2 := state2.TimerInfos
	actInfos2 := state2.ActivityInfos
	reqCanInfos2 := state2.RequestCancelInfos
	childInfos2 := state2.ChildExecutionInfos
	sigInfos2 := state2.SignalInfos
	sigReqIDs2 := state2.SignalRequestedIDs

	s.Equal(1, len(timerInfos2))
	s.Equal(1, len(actInfos2))
	s.Equal(1, len(reqCanInfos2))
	s.Equal(0, len(childInfos2))
	s.Equal(0, len(sigInfos2))
	s.Equal(0, len(sigReqIDs2))

	s.Equal(int64(100), timerInfos2["id101"].Version)
	s.Equal(int64(110), actInfos2[111].Version)
	s.Equal(int64(120), reqCanInfos2[121].Version)
}<|MERGE_RESOLUTION|>--- conflicted
+++ resolved
@@ -116,17 +116,7 @@
 			},
 			TimerTasks: nil,
 		},
-<<<<<<< HEAD
-		TimerTasks:                  nil,
-		DecisionScheduleID:          2,
-		DecisionStartedID:           common.EmptyEventID,
-		DecisionStartToCloseTimeout: 1,
-		EventStoreVersion:           p.EventStoreVersionV2,
-		BranchToken:                 []byte("branchToken1"),
-		VersionHistories:            nil,
-=======
 		RangeID: s.ShardInfo.RangeID,
->>>>>>> b3c718b9
 	})
 
 	s.NoError(err0)
@@ -192,35 +182,40 @@
 	versionHistories := p.NewVersionHistories(versionHistory)
 
 	_, err0 := s.ExecutionManager.CreateWorkflowExecution(&p.CreateWorkflowExecutionRequest{
-		RequestID:            uuid.New(),
-		DomainID:             domainID,
-		Execution:            workflowExecution,
-		TaskList:             "taskList",
-		WorkflowTypeName:     "wType",
-		WorkflowTimeout:      20,
-		DecisionTimeoutValue: 13,
-		ExecutionContext:     nil,
-		State:                p.WorkflowStateRunning,
-		CloseStatus:          p.WorkflowCloseStatusNone,
-		NextEventID:          common.EmptyEventID,
-		LastProcessedEvent:   0,
-		RangeID:              s.ShardInfo.RangeID,
-		TransferTasks: []p.Task{
-			&p.DecisionTask{
-				TaskID:              s.GetNextSequenceNumber(),
-				DomainID:            domainID,
-				TaskList:            "taskList",
-				ScheduleID:          2,
-				VisibilityTimestamp: time.Now(),
-			},
-		},
-		TimerTasks:                  nil,
-		DecisionScheduleID:          2,
-		DecisionStartedID:           common.EmptyEventID,
-		DecisionStartToCloseTimeout: 1,
-		EventStoreVersion:           p.EventStoreVersionV2,
-		BranchToken:                 nil,
-		VersionHistories:            versionHistories,
+		RangeID: s.ShardInfo.RangeID,
+		NewWorkflowSnapshot: p.WorkflowSnapshot{
+			ExecutionInfo: &p.WorkflowExecutionInfo{
+				CreateRequestID:      uuid.New(),
+				DomainID:             domainID,
+				WorkflowID:           workflowExecution.GetWorkflowId(),
+				RunID:                workflowExecution.GetRunId(),
+				TaskList:             "taskList",
+				WorkflowTypeName:     "wType",
+				WorkflowTimeout:      20,
+				DecisionTimeoutValue: 13,
+				ExecutionContext:     nil,
+				State:                p.WorkflowStateRunning,
+				CloseStatus:          p.WorkflowCloseStatusNone,
+				NextEventID:          common.EmptyEventID,
+				LastProcessedEvent:   0,
+				DecisionScheduleID:   2,
+				DecisionStartedID:    common.EmptyEventID,
+				DecisionTimeout:      1,
+				EventStoreVersion:    p.EventStoreVersionV2,
+				BranchToken:          nil,
+			},
+			VersionHistories: versionHistories,
+			TransferTasks: []p.Task{
+				&p.DecisionTask{
+					TaskID:              s.GetNextSequenceNumber(),
+					DomainID:            domainID,
+					TaskList:            "taskList",
+					ScheduleID:          2,
+					VisibilityTimestamp: time.Now(),
+				},
+			},
+			TimerTasks: nil,
+		},
 	})
 
 	s.NoError(err0)
@@ -513,11 +508,7 @@
 		NewRunEventStoreVersion: p.EventStoreVersionV2,
 		NewRunBranchToken:       []byte("branchToken4"),
 	}}
-<<<<<<< HEAD
-	err2 := s.UpdateWorklowStateAndReplication(updatedInfo, nil, updatedReplicationState, nil, nil, int64(3), replicationTasks1)
-=======
-	err2 := s.UpdateWorklowStateAndReplication(updatedInfo, updatedReplicationState, int64(3), replicationTasks1)
->>>>>>> b3c718b9
+	err2 := s.UpdateWorklowStateAndReplication(updatedInfo, nil, updatedReplicationState, int64(3), replicationTasks1)
 	s.NoError(err2)
 
 	taskR1, err := s.GetReplicationTasks(1, false)
@@ -637,164 +628,8 @@
 			TransferTasks:    transferTasks,
 			ReplicationTasks: replicationTasks,
 		},
-<<<<<<< HEAD
-	}
-
-	bufferedTask := &p.BufferedReplicationTask{
-		FirstEventID:      int64(5),
-		NextEventID:       int64(7),
-		Version:           int64(11),
-		History:           events,
-		EventStoreVersion: p.EventStoreVersionV2,
-	}
-
-	err2 := s.UpdateWorklowStateAndReplication(updatedInfo, nil, nil, bufferedTask, nil, int64(3), nil)
-	s.NoError(err2)
-
-	state1, err1 := s.GetWorkflowExecutionInfo(domainID, workflowExecution)
-	s.NoError(err1)
-	s.NotNil(state1, "expected valid state.")
-	s.Equal(1, len(state1.BufferedReplicationTasks))
-
-	bufferedTask, ok := state1.BufferedReplicationTasks[5]
-	s.True(ok)
-	s.NotNil(bufferedTask)
-	s.Equal(int64(5), bufferedTask.FirstEventID)
-	s.Equal(int64(7), bufferedTask.NextEventID)
-	s.Equal(int64(11), bufferedTask.Version)
-	s.Equal(int32(p.EventStoreVersionV2), bufferedTask.EventStoreVersion)
-	s.Equal(int32(0), bufferedTask.NewRunEventStoreVersion)
-
-	bufferedEvents := bufferedTask.History
-	s.Equal(2, len(bufferedEvents))
-	s.Equal(int64(5), bufferedEvents[0].GetEventId())
-	s.Equal(gen.EventTypeDecisionTaskCompleted, bufferedEvents[0].GetEventType())
-	s.Equal(int64(2), bufferedEvents[0].DecisionTaskCompletedEventAttributes.GetScheduledEventId())
-	s.Equal(int64(3), bufferedEvents[0].DecisionTaskCompletedEventAttributes.GetStartedEventId())
-	s.Equal("test_worker", bufferedEvents[0].DecisionTaskCompletedEventAttributes.GetIdentity())
-	s.Equal(int64(6), bufferedEvents[1].GetEventId())
-	s.Equal(gen.EventTypeTimerStarted, bufferedEvents[1].GetEventType())
-	s.Equal("ID1", bufferedEvents[1].TimerStartedEventAttributes.GetTimerId())
-	s.Equal(int64(101), bufferedEvents[1].TimerStartedEventAttributes.GetStartToFireTimeoutSeconds())
-	s.Equal(int64(5), bufferedEvents[1].TimerStartedEventAttributes.GetDecisionTaskCompletedEventId())
-
-	newExecutionRunID := "d83db48f-a63c-413d-a05a-bbf5a1ac1098"
-	info1 := state1.ExecutionInfo
-	updatedInfo = copyWorkflowExecutionInfo(info1)
-	completionEvents := []*gen.HistoryEvent{
-		{
-			EventId:   common.Int64Ptr(10),
-			EventType: gen.EventTypeDecisionTaskCompleted.Ptr(),
-			DecisionTaskCompletedEventAttributes: &gen.DecisionTaskCompletedEventAttributes{
-				ScheduledEventId: common.Int64Ptr(8),
-				StartedEventId:   common.Int64Ptr(9),
-				Identity:         common.StringPtr("test_worker"),
-			},
-		},
-		{
-			EventId:   common.Int64Ptr(11),
-			EventType: gen.EventTypeWorkflowExecutionContinuedAsNew.Ptr(),
-			WorkflowExecutionContinuedAsNewEventAttributes: &gen.WorkflowExecutionContinuedAsNewEventAttributes{
-				NewExecutionRunId:                   common.StringPtr(newExecutionRunID),
-				WorkflowType:                        &gen.WorkflowType{Name: common.StringPtr("wType")},
-				TaskList:                            &gen.TaskList{Name: common.StringPtr("taskList")},
-				TaskStartToCloseTimeoutSeconds:      common.Int32Ptr(212),
-				ExecutionStartToCloseTimeoutSeconds: common.Int32Ptr(312),
-				DecisionTaskCompletedEventId:        common.Int64Ptr(10),
-			},
-		},
-	}
-
-	newRunEvents := []*gen.HistoryEvent{
-		{
-			EventId:   common.Int64Ptr(1),
-			EventType: gen.EventTypeWorkflowExecutionStarted.Ptr(),
-			WorkflowExecutionStartedEventAttributes: &gen.WorkflowExecutionStartedEventAttributes{
-				WorkflowType: &gen.WorkflowType{Name: common.StringPtr("wType")},
-				TaskList:     &gen.TaskList{Name: common.StringPtr("taskList")},
-			},
-		},
-		{
-			EventId:   common.Int64Ptr(2),
-			EventType: gen.EventTypeDecisionTaskScheduled.Ptr(),
-			DecisionTaskScheduledEventAttributes: &gen.DecisionTaskScheduledEventAttributes{
-				TaskList:                   &gen.TaskList{Name: common.StringPtr("taskList")},
-				StartToCloseTimeoutSeconds: common.Int32Ptr(201),
-				Attempt:                    common.Int64Ptr(1),
-			},
-		},
-	}
-
-	bufferedTask = &p.BufferedReplicationTask{
-		FirstEventID:            int64(10),
-		NextEventID:             int64(12),
-		Version:                 int64(12),
-		History:                 completionEvents,
-		NewRunHistory:           newRunEvents,
-		EventStoreVersion:       p.EventStoreVersionV2,
-		NewRunEventStoreVersion: p.EventStoreVersionV2,
-	}
-	err3 := s.UpdateWorklowStateAndReplication(updatedInfo, nil, nil, bufferedTask, nil, int64(3), nil)
-	s.NoError(err3)
-
-	state2, err4 := s.GetWorkflowExecutionInfo(domainID, workflowExecution)
-	s.NoError(err4)
-	s.NotNil(state2, "expected valid state.")
-	s.Equal(2, len(state2.BufferedReplicationTasks))
-
-	bufferedTask, ok = state2.BufferedReplicationTasks[10]
-	s.True(ok)
-	s.NotNil(bufferedTask)
-	s.Equal(int64(10), bufferedTask.FirstEventID)
-	s.Equal(int64(12), bufferedTask.NextEventID)
-	s.Equal(int64(12), bufferedTask.Version)
-	s.Equal(int32(p.EventStoreVersionV2), bufferedTask.EventStoreVersion)
-	s.Equal(int32(p.EventStoreVersionV2), bufferedTask.NewRunEventStoreVersion)
-
-	bufferedEvents = bufferedTask.History
-	s.Equal(2, len(bufferedEvents))
-	s.Equal(int64(10), bufferedEvents[0].GetEventId())
-	s.Equal(gen.EventTypeDecisionTaskCompleted, bufferedEvents[0].GetEventType())
-	s.Equal(int64(8), bufferedEvents[0].DecisionTaskCompletedEventAttributes.GetScheduledEventId())
-	s.Equal(int64(9), bufferedEvents[0].DecisionTaskCompletedEventAttributes.GetStartedEventId())
-	s.Equal("test_worker", bufferedEvents[0].DecisionTaskCompletedEventAttributes.GetIdentity())
-	s.Equal(int64(11), bufferedEvents[1].GetEventId())
-	s.Equal(gen.EventTypeWorkflowExecutionContinuedAsNew, bufferedEvents[1].GetEventType())
-	s.Equal(newExecutionRunID, bufferedEvents[1].WorkflowExecutionContinuedAsNewEventAttributes.GetNewExecutionRunId())
-	s.Equal("wType", bufferedEvents[1].WorkflowExecutionContinuedAsNewEventAttributes.WorkflowType.GetName())
-	s.Equal("taskList", bufferedEvents[1].WorkflowExecutionContinuedAsNewEventAttributes.TaskList.GetName())
-	s.Equal(int32(212), bufferedEvents[1].WorkflowExecutionContinuedAsNewEventAttributes.GetTaskStartToCloseTimeoutSeconds())
-	s.Equal(int32(312), bufferedEvents[1].WorkflowExecutionContinuedAsNewEventAttributes.GetExecutionStartToCloseTimeoutSeconds())
-	s.Equal(int64(10), bufferedEvents[1].WorkflowExecutionContinuedAsNewEventAttributes.GetDecisionTaskCompletedEventId())
-
-	bufferedNewRunEvents := bufferedTask.NewRunHistory
-	s.Equal(2, len(bufferedNewRunEvents))
-	s.Equal(int64(1), bufferedNewRunEvents[0].GetEventId())
-	s.Equal(gen.EventTypeWorkflowExecutionStarted, bufferedNewRunEvents[0].GetEventType())
-	s.Equal("wType", bufferedNewRunEvents[0].WorkflowExecutionStartedEventAttributes.WorkflowType.GetName())
-	s.Equal("taskList", bufferedNewRunEvents[0].WorkflowExecutionStartedEventAttributes.TaskList.GetName())
-	s.Equal(int64(2), bufferedNewRunEvents[1].GetEventId())
-	s.Equal(gen.EventTypeDecisionTaskScheduled, bufferedNewRunEvents[1].GetEventType())
-	s.Equal("taskList", bufferedNewRunEvents[1].DecisionTaskScheduledEventAttributes.TaskList.GetName())
-	s.Equal(int32(201), bufferedNewRunEvents[1].DecisionTaskScheduledEventAttributes.GetStartToCloseTimeoutSeconds())
-	s.Equal(int64(1), bufferedNewRunEvents[1].DecisionTaskScheduledEventAttributes.GetAttempt())
-
-	deleteBufferedReplicationTask := int64(5)
-	err5 := s.UpdateWorklowStateAndReplication(updatedInfo, nil, nil, nil, &deleteBufferedReplicationTask, int64(3), nil)
-	s.NoError(err5)
-
-	state3, err6 := s.GetWorkflowExecutionInfo(domainID, workflowExecution)
-	s.NoError(err6)
-	s.NotNil(state3, "expected valid state.")
-	s.Equal(1, len(state3.BufferedReplicationTasks))
-
-	deleteBufferedReplicationTask2 := int64(10)
-	err7 := s.UpdateWorklowStateAndReplication(updatedInfo, nil, nil, nil, &deleteBufferedReplicationTask2, int64(3), nil)
-	s.NoError(err7)
-=======
 		RangeID: s.ShardInfo.RangeID,
 	})
->>>>>>> b3c718b9
 
 	return response, err
 }
@@ -1383,11 +1218,7 @@
 
 	info0.State = p.WorkflowStateCompleted
 	info0.CloseStatus = p.WorkflowCloseStatusCompleted
-<<<<<<< HEAD
-	err = s.UpdateWorklowStateAndReplication(info0, nil, replicationState0, nil, nil, info0.NextEventID, nil)
-=======
-	err = s.UpdateWorklowStateAndReplication(info0, replicationState0, info0.NextEventID, nil)
->>>>>>> b3c718b9
+	err = s.UpdateWorklowStateAndReplication(info0, nil, replicationState0, info0.NextEventID, nil)
 	s.Nil(err)
 
 	updatedInfo := copyWorkflowExecutionInfo(info0)
