// Copyright (c) 2017 Uber Technologies, Inc.
//
// Permission is hereby granted, free of charge, to any person obtaining a copy
// of this software and associated documentation files (the "Software"), to deal
// in the Software without restriction, including without limitation the rights
// to use, copy, modify, merge, publish, distribute, sublicense, and/or sell
// copies of the Software, and to permit persons to whom the Software is
// furnished to do so, subject to the following conditions:
//
// The above copyright notice and this permission notice shall be included in
// all copies or substantial portions of the Software.
//
// THE SOFTWARE IS PROVIDED "AS IS", WITHOUT WARRANTY OF ANY KIND, EXPRESS OR
// IMPLIED, INCLUDING BUT NOT LIMITED TO THE WARRANTIES OF MERCHANTABILITY,
// FITNESS FOR A PARTICULAR PURPOSE AND NONINFRINGEMENT. IN NO EVENT SHALL THE
// AUTHORS OR COPYRIGHT HOLDERS BE LIABLE FOR ANY CLAIM, DAMAGES OR OTHER
// LIABILITY, WHETHER IN AN ACTION OF CONTRACT, TORT OR OTHERWISE, ARISING FROM,
// OUT OF OR IN CONNECTION WITH THE SOFTWARE OR THE USE OR OTHER DEALINGS IN
// THE SOFTWARE.

package history

import (
	"fmt"

	"github.com/pborman/uuid"
	"github.com/uber-common/bark"
	h "github.com/uber/cadence/.gen/go/history"
	"github.com/uber/cadence/.gen/go/shared"
	"github.com/uber/cadence/common"
	"github.com/uber/cadence/common/cache"
	"github.com/uber/cadence/common/logging"
	"github.com/uber/cadence/common/persistence"
)

type (
	historyReplicator struct {
		shard             ShardContext
		historyCache      *historyCache
		domainCache       cache.DomainCache
		historyMgr        persistence.HistoryManager
		historySerializer persistence.HistorySerializer
		logger            bark.Logger
	}
)

func newHistoryReplicator(shard ShardContext, historyCache *historyCache, domainCache cache.DomainCache,
	historyMgr persistence.HistoryManager, logger bark.Logger) *historyReplicator {
	replicator := &historyReplicator{
		shard:             shard,
		historyCache:      historyCache,
		domainCache:       domainCache,
		historyMgr:        historyMgr,
		historySerializer: persistence.NewJSONHistorySerializer(),
		logger:            logger,
	}

	return replicator
}

func (r *historyReplicator) ApplyEvents(request *h.ReplicateEventsRequest) (retError error) {
	if request == nil || request.History == nil || len(request.History.Events) == 0 {
		return nil
	}

	domainID, err := getDomainUUID(request.DomainUUID)
	if err != nil {
		return err
	}
	execution := *request.WorkflowExecution

	var context *workflowExecutionContext
	var msBuilder *mutableStateBuilder
	firstEvent := request.History.Events[0]
	switch firstEvent.GetEventType() {
	case shared.EventTypeWorkflowExecutionStarted:
		msBuilder = newMutableStateBuilderWithReplicationState(r.shard.GetConfig(), r.logger, request.GetVersion())

	default:
		var release releaseWorkflowExecutionFunc
		context, release, err = r.historyCache.getOrCreateWorkflowExecution(domainID, execution)
		if err != nil {
			return err
		}
		defer func() { release(retError) }()

		msBuilder, err = context.loadWorkflowExecution()
		if err != nil {
			return err
		}
		// TODO add comparison of failover version
	}

	var lastEvent *shared.HistoryEvent
	decisionScheduleID := emptyEventID
	decisionStartID := emptyEventID
	decisionTimeout := int32(0)
	var requestID string
	for _, event := range request.History.Events {
		lastEvent = event
		switch event.GetEventType() {
		case shared.EventTypeWorkflowExecutionStarted:
			attributes := event.WorkflowExecutionStartedEventAttributes
			requestID = uuid.New()
			var parentDomainID *string
			if attributes.ParentWorkflowDomain != nil {
				parentDomainEntry, err := r.shard.GetDomainCache().GetDomain(attributes.GetParentWorkflowDomain())
				if err != nil {
					return err
				}
				parentDomainID = &parentDomainEntry.GetInfo().ID
			}
			msBuilder.ReplicateWorkflowExecutionStartedEvent(domainID, parentDomainID, execution, requestID, attributes)

		case shared.EventTypeDecisionTaskScheduled:
			attributes := event.DecisionTaskScheduledEventAttributes
			di := msBuilder.ReplicateDecisionTaskScheduledEvent(event.GetEventId(), attributes.TaskList.GetName(),
				attributes.GetStartToCloseTimeoutSeconds())

			decisionScheduleID = di.ScheduleID
			decisionStartID = di.StartedID
			decisionTimeout = di.DecisionTimeout

		case shared.EventTypeDecisionTaskStarted:
			attributes := event.DecisionTaskStartedEventAttributes
			di := msBuilder.ReplicateDecisionTaskStartedEvent(nil, attributes.GetScheduledEventId(), event.GetEventId(),
				attributes.GetRequestId(), event.GetTimestamp())

			decisionScheduleID = di.ScheduleID
			decisionStartID = di.StartedID
			decisionTimeout = di.DecisionTimeout

		case shared.EventTypeDecisionTaskCompleted:
			attributes := event.DecisionTaskCompletedEventAttributes
			msBuilder.ReplicateDecisionTaskCompletedEvent(attributes.GetScheduledEventId(),
				attributes.GetStartedEventId())

		case shared.EventTypeDecisionTaskTimedOut:
			attributes := event.DecisionTaskTimedOutEventAttributes
			msBuilder.ReplicateDecisionTaskTimedOutEvent(attributes.GetScheduledEventId(),
				attributes.GetStartedEventId())

		case shared.EventTypeDecisionTaskFailed:
			attributes := event.DecisionTaskFailedEventAttributes
			msBuilder.ReplicateDecisionTaskFailedEvent(attributes.GetScheduledEventId(),
				attributes.GetStartedEventId())

		case shared.EventTypeActivityTaskScheduled:
			msBuilder.ReplicateActivityTaskScheduledEvent(event)

		case shared.EventTypeActivityTaskStarted:
			msBuilder.ReplicateActivityTaskStartedEvent(event)

		case shared.EventTypeActivityTaskCompleted:
			if err := msBuilder.ReplicateActivityTaskCompletedEvent(event); err != nil {
				return err
			}

		case shared.EventTypeActivityTaskFailed:
			msBuilder.ReplicateActivityTaskFailedEvent(event)

		case shared.EventTypeActivityTaskTimedOut:
			msBuilder.ReplicateActivityTaskTimedOutEvent(event)

		case shared.EventTypeActivityTaskCancelRequested:
			msBuilder.ReplicateActivityTaskCancelRequestedEvent(event)

		case shared.EventTypeActivityTaskCanceled:
			msBuilder.ReplicateActivityTaskCanceledEvent(event)

		case shared.EventTypeRequestCancelActivityTaskFailed:
			// No mutable state action is needed

		case shared.EventTypeTimerStarted:
			msBuilder.ReplicateTimerStartedEvent(event)

		case shared.EventTypeTimerFired:
			msBuilder.ReplicateTimerFiredEvent(event)

		case shared.EventTypeTimerCanceled:
			msBuilder.ReplicateTimerCanceledEvent(event)

		case shared.EventTypeCancelTimerFailed:
			// No mutable state action is needed

		case shared.EventTypeStartChildWorkflowExecutionInitiated:
			// Create a new request ID which is used by transfer queue processor if domain is failed over at this point
			createRequestID := uuid.New()
			msBuilder.ReplicateStartChildWorkflowExecutionInitiatedEvent(event, createRequestID)

		case shared.EventTypeStartChildWorkflowExecutionFailed:
			msBuilder.ReplicateStartChildWorkflowExecutionFailedEvent(event)

		case shared.EventTypeChildWorkflowExecutionStarted:
			msBuilder.ReplicateChildWorkflowExecutionStartedEvent(event)

		case shared.EventTypeChildWorkflowExecutionCompleted:
			msBuilder.ReplicateChildWorkflowExecutionCompletedEvent(event)

		case shared.EventTypeChildWorkflowExecutionFailed:
			msBuilder.ReplicateChildWorkflowExecutionFailedEvent(event)

		case shared.EventTypeChildWorkflowExecutionCanceled:
			msBuilder.ReplicateChildWorkflowExecutionCanceledEvent(event)

		case shared.EventTypeChildWorkflowExecutionTimedOut:
			msBuilder.ReplicateChildWorkflowExecutionTimedOutEvent(event)

		case shared.EventTypeChildWorkflowExecutionTerminated:
			msBuilder.ReplicateChildWorkflowExecutionTerminatedEvent(event)

		case shared.EventTypeRequestCancelExternalWorkflowExecutionInitiated:
			// Create a new request ID which is used by transfer queue processor if domain is failed over at this point
			cancelRequestID := uuid.New()
			msBuilder.ReplicateRequestCancelExternalWorkflowExecutionInitiatedEvent(event, cancelRequestID)

		case shared.EventTypeRequestCancelExternalWorkflowExecutionFailed:
			msBuilder.ReplicateRequestCancelExternalWorkflowExecutionFailedEvent(event)

		case shared.EventTypeExternalWorkflowExecutionCancelRequested:
			msBuilder.ReplicateExternalWorkflowExecutionCancelRequested(event)

		case shared.EventTypeSignalExternalWorkflowExecutionInitiated:
			// Create a new request ID which is used by transfer queue processor if domain is failed over at this point
			signalRequestID := uuid.New()
			msBuilder.ReplicateSignalExternalWorkflowExecutionInitiatedEvent(event, signalRequestID)

		case shared.EventTypeSignalExternalWorkflowExecutionFailed:
			msBuilder.ReplicateSignalExternalWorkflowExecutionFailedEvent(event)

		case shared.EventTypeExternalWorkflowExecutionSignaled:
			msBuilder.ReplicateExternalWorkflowExecutionSignaled(event)

		case shared.EventTypeMarkerRecorded:
			// No mutable state action is needed

		case shared.EventTypeWorkflowExecutionSignaled:
			// No mutable state action is needed

		case shared.EventTypeWorkflowExecutionCancelRequested:
			msBuilder.ReplicateWorkflowExecutionCancelRequestedEvent(event)

		case shared.EventTypeWorkflowExecutionCompleted:
			msBuilder.ReplicateWorkflowExecutionCompletedEvent(event)

		case shared.EventTypeWorkflowExecutionFailed:
			msBuilder.ReplicateWorkflowExecutionFailedEvent(event)

		case shared.EventTypeWorkflowExecutionTimedOut:
			msBuilder.ReplicateWorkflowExecutionTimedoutEvent(event)

		case shared.EventTypeWorkflowExecutionCanceled:
			msBuilder.ReplicateWorkflowExecutionCanceledEvent(event)

		case shared.EventTypeWorkflowExecutionTerminated:
			msBuilder.ReplicateWorkflowExecutionTerminatedEvent(event)

		case shared.EventTypeWorkflowExecutionContinuedAsNew:
			// ContinuedAsNew event also has history for first 2 events for next run as they are created transactionally
			newRunHistory := request.NewRunHistory
			startedEvent := newRunHistory.Events[0]
			startedAttributes := startedEvent.WorkflowExecutionStartedEventAttributes
			dtScheduledEvent := newRunHistory.Events[1]
			domainEntry, err := r.shard.GetDomainCache().GetDomainByID(domainID)
			if err != nil {
				return err
			}
			domainName := domainEntry.GetInfo().Name

			// History event only have the parentDomainName.  Lookup the domain ID from cache
			var parentDomainID *string
			if startedAttributes.ParentWorkflowDomain != nil {
				parentDomainEntry, err := r.shard.GetDomainCache().GetDomain(startedAttributes.GetParentWorkflowDomain())
				if err != nil {
					return err
				}
				parentDomainID = &parentDomainEntry.GetInfo().ID
			}

			newRunID := event.WorkflowExecutionContinuedAsNewEventAttributes.GetNewExecutionRunId()

			newExecution := shared.WorkflowExecution{
				WorkflowId: request.WorkflowExecution.WorkflowId,
				RunId:      common.StringPtr(newRunID),
			}

			// Create mutable state updates for the new run
			newStateBuilder := newMutableStateBuilderWithReplicationState(r.shard.GetConfig(), r.logger, request.GetVersion())
			newStateBuilder.ReplicateWorkflowExecutionStartedEvent(domainID, parentDomainID, newExecution, uuid.New(),
				startedAttributes)
			di := newStateBuilder.ReplicateDecisionTaskScheduledEvent(dtScheduledEvent.GetEventId(),
				dtScheduledEvent.DecisionTaskScheduledEventAttributes.TaskList.GetName(),
				dtScheduledEvent.DecisionTaskScheduledEventAttributes.GetStartToCloseTimeoutSeconds())
			nextEventID := di.ScheduleID + 1
			newStateBuilder.executionInfo.NextEventID = nextEventID
			newStateBuilder.executionInfo.LastFirstEventID = startedEvent.GetEventId()
<<<<<<< HEAD
			newStateBuilder.updateReplicationStateLastEventID(di.ScheduleID)
=======
			failoverVersion := request.GetVersion()
			newStateBuilder.replicationState = &persistence.ReplicationState{
				CurrentVersion:   failoverVersion,
				StartVersion:     failoverVersion,
				LastWriteVersion: failoverVersion,
				LastWriteEventID: di.ScheduleID,
			}
>>>>>>> 1aecfbce
			// Set the history from replication task on the newStateBuilder
			newStateBuilder.hBuilder = newHistoryBuilderFromEvents(newRunHistory.Events, r.logger)

			msBuilder.ReplicateWorkflowExecutionContinuedAsNewEvent(domainID, domainName, event, startedEvent, di,
				newStateBuilder)

			// Generate a transaction ID for appending events to history
			transactionID, err := r.shard.GetNextTransferTaskID()
			if err != nil {
				return err
			}
			err = context.replicateContinueAsNewWorkflowExecution(newStateBuilder, nil, nil, transactionID)
			if err != nil {
				return err
			}
		}
	}

	switch firstEvent.GetEventType() {
	case shared.EventTypeWorkflowExecutionStarted:
		// TODO: Support for child execution
		var parentExecution *shared.WorkflowExecution
		initiatedID := emptyEventID
		parentDomainID := ""

		// Serialize the history
		serializedHistory, serializedError := r.Serialize(request.History)
		if serializedError != nil {
			logging.LogHistorySerializationErrorEvent(r.logger, serializedError, fmt.Sprintf(
				"HistoryEventBatch serialization error on start workflow.  WorkflowID: %v, RunID: %v",
				execution.GetWorkflowId(), execution.GetRunId()))
			return serializedError
		}

		// Generate a transaction ID for appending events to history
		transactionID, err2 := r.shard.GetNextTransferTaskID()
		if err2 != nil {
			return err2
		}

		err = r.shard.AppendHistoryEvents(&persistence.AppendHistoryEventsRequest{
			DomainID:      domainID,
			Execution:     execution,
			TransactionID: transactionID,
			FirstEventID:  firstEvent.GetEventId(),
			Events:        serializedHistory,
		})
		if err != nil {
			return err
		}

		nextEventID := lastEvent.GetEventId() + 1
		msBuilder.executionInfo.NextEventID = nextEventID
		msBuilder.executionInfo.LastFirstEventID = firstEvent.GetEventId()

		failoverVersion := request.GetVersion()
		replicationState := &persistence.ReplicationState{
			CurrentVersion:   failoverVersion,
			StartVersion:     failoverVersion,
			LastWriteVersion: failoverVersion,
			LastWriteEventID: lastEvent.GetEventId(),
		}

		createWorkflow := func(isBrandNew bool, prevRunID string) (string, error) {
			_, err = r.shard.CreateWorkflowExecution(&persistence.CreateWorkflowExecutionRequest{
				RequestID:                   requestID,
				DomainID:                    domainID,
				Execution:                   execution,
				ParentDomainID:              parentDomainID,
				ParentExecution:             parentExecution,
				InitiatedID:                 initiatedID,
				TaskList:                    msBuilder.executionInfo.TaskList,
				WorkflowTypeName:            msBuilder.executionInfo.WorkflowTypeName,
				WorkflowTimeout:             msBuilder.executionInfo.WorkflowTimeout,
				DecisionTimeoutValue:        msBuilder.executionInfo.DecisionTimeoutValue,
				ExecutionContext:            nil,
				NextEventID:                 msBuilder.GetNextEventID(),
				LastProcessedEvent:          emptyEventID,
				TransferTasks:               nil, // TODO: Generate transfer task
				DecisionScheduleID:          decisionScheduleID,
				DecisionStartedID:           decisionStartID,
				DecisionStartToCloseTimeout: decisionTimeout,
				TimerTasks:                  nil, // TODO: Generate workflow timeout task
				ContinueAsNew:               !isBrandNew,
				PreviousRunID:               prevRunID,
				ReplicationState:            replicationState,
			})

			if err != nil {
				return "", err
			}
			return execution.GetRunId(), nil
		}

		// try to create the workflow execution
		isBrandNew := true
		_, err = createWorkflow(isBrandNew, "")
		// if err still non nil, see if retry
		/*if errExist, ok := err.(*persistence.WorkflowExecutionAlreadyStartedError); ok {
			if err = workflowExistsErrHandler(errExist); err == nil {
				isBrandNew = false
				_, err = createWorkflow(isBrandNew, errExist.RunID)
			}
		}*/

	default:
		// Generate a transaction ID for appending events to history
		transactionID, err2 := r.shard.GetNextTransferTaskID()
		if err2 != nil {
			return err2
		}
		err = context.replicateWorkflowExecution(request, lastEvent.GetEventId(), transactionID)
	}

	return err
}

func (r *historyReplicator) Serialize(history *shared.History) (*persistence.SerializedHistoryEventBatch, error) {
	eventBatch := persistence.NewHistoryEventBatch(persistence.GetDefaultHistoryVersion(), history.Events)
	h, err := r.historySerializer.Serialize(eventBatch)
	if err != nil {
		return nil, err
	}
	return h, nil
}<|MERGE_RESOLUTION|>--- conflicted
+++ resolved
@@ -294,17 +294,8 @@
 			nextEventID := di.ScheduleID + 1
 			newStateBuilder.executionInfo.NextEventID = nextEventID
 			newStateBuilder.executionInfo.LastFirstEventID = startedEvent.GetEventId()
-<<<<<<< HEAD
 			newStateBuilder.updateReplicationStateLastEventID(di.ScheduleID)
-=======
-			failoverVersion := request.GetVersion()
-			newStateBuilder.replicationState = &persistence.ReplicationState{
-				CurrentVersion:   failoverVersion,
-				StartVersion:     failoverVersion,
-				LastWriteVersion: failoverVersion,
-				LastWriteEventID: di.ScheduleID,
-			}
->>>>>>> 1aecfbce
+
 			// Set the history from replication task on the newStateBuilder
 			newStateBuilder.hBuilder = newHistoryBuilderFromEvents(newRunHistory.Events, r.logger)
 
