// Copyright (c) 2017 Uber Technologies, Inc.
//
// Permission is hereby granted, free of charge, to any person obtaining a copy
// of this software and associated documentation files (the "Software"), to deal
// in the Software without restriction, including without limitation the rights
// to use, copy, modify, merge, publish, distribute, sublicense, and/or sell
// copies of the Software, and to permit persons to whom the Software is
// furnished to do so, subject to the following conditions:
//
// The above copyright notice and this permission notice shall be included in
// all copies or substantial portions of the Software.
//
// THE SOFTWARE IS PROVIDED "AS IS", WITHOUT WARRANTY OF ANY KIND, EXPRESS OR
// IMPLIED, INCLUDING BUT NOT LIMITED TO THE WARRANTIES OF MERCHANTABILITY,
// FITNESS FOR A PARTICULAR PURPOSE AND NONINFRINGEMENT. IN NO EVENT SHALL THE
// AUTHORS OR COPYRIGHT HOLDERS BE LIABLE FOR ANY CLAIM, DAMAGES OR OTHER
// LIABILITY, WHETHER IN AN ACTION OF CONTRACT, TORT OR OTHERWISE, ARISING FROM,
// OUT OF OR IN CONNECTION WITH THE SOFTWARE OR THE USE OR OTHER DEALINGS IN
// THE SOFTWARE.

package history

import (
	"time"

	"github.com/uber/cadence/common"
	"github.com/uber/cadence/common/metrics"
	"github.com/uber/cadence/common/persistence"
	"github.com/uber/cadence/common/persistence/cassandra"
	"github.com/uber/cadence/common/persistence/sql"
	"github.com/uber/cadence/common/service"
	"github.com/uber/cadence/common/service/dynamicconfig"
	sc "github.com/uber/cadence/service"
)

// Config represents configuration for cadence-history service
type Config struct {
	NumberOfShards int

	RPS                      dynamicconfig.IntPropertyFn
	PersistenceMaxQPS        dynamicconfig.IntPropertyFn
	EnableVisibilitySampling dynamicconfig.BoolPropertyFn
	VisibilityOpenMaxQPS     dynamicconfig.IntPropertyFnWithDomainFilter
	VisibilityClosedMaxQPS   dynamicconfig.IntPropertyFnWithDomainFilter

	// HistoryCache settings
	// Change of these configs require shard restart
	HistoryCacheInitialSize dynamicconfig.IntPropertyFn
	HistoryCacheMaxSize     dynamicconfig.IntPropertyFn
	HistoryCacheTTL         dynamicconfig.DurationPropertyFn

	// ShardController settings
	RangeSizeBits        uint
	AcquireShardInterval dynamicconfig.DurationPropertyFn

	// the atrificial delay added to standby cluster's view of active cluster's time
	StandbyClusterDelay dynamicconfig.DurationPropertyFn

	// TimerQueueProcessor settings
	TimerTaskBatchSize                               dynamicconfig.IntPropertyFn
	TimerTaskWorkerCount                             dynamicconfig.IntPropertyFn
	TimerTaskMaxRetryCount                           dynamicconfig.IntPropertyFn
	TimerProcessorStartDelay                         dynamicconfig.DurationPropertyFn
	TimerProcessorFailoverStartDelay                 dynamicconfig.DurationPropertyFn
	TimerProcessorGetFailureRetryCount               dynamicconfig.IntPropertyFn
	TimerProcessorCompleteTimerFailureRetryCount     dynamicconfig.IntPropertyFn
	TimerProcessorUpdateAckInterval                  dynamicconfig.DurationPropertyFn
	TimerProcessorUpdateAckIntervalJitterCoefficient dynamicconfig.FloatPropertyFn
	TimerProcessorCompleteTimerInterval              dynamicconfig.DurationPropertyFn
	TimerProcessorFailoverMaxPollRPS                 dynamicconfig.IntPropertyFn
	TimerProcessorMaxPollRPS                         dynamicconfig.IntPropertyFn
	TimerProcessorMaxPollInterval                    dynamicconfig.DurationPropertyFn
	TimerProcessorMaxPollIntervalJitterCoefficient   dynamicconfig.FloatPropertyFn
	TimerProcessorMaxTimeShift                       dynamicconfig.DurationPropertyFn

	// TransferQueueProcessor settings
	TransferTaskBatchSize                               dynamicconfig.IntPropertyFn
	TransferTaskWorkerCount                             dynamicconfig.IntPropertyFn
	TransferTaskMaxRetryCount                           dynamicconfig.IntPropertyFn
	TransferProcessorStartDelay                         dynamicconfig.DurationPropertyFn
	TransferProcessorFailoverStartDelay                 dynamicconfig.DurationPropertyFn
	TransferProcessorCompleteTransferFailureRetryCount  dynamicconfig.IntPropertyFn
	TransferProcessorFailoverMaxPollRPS                 dynamicconfig.IntPropertyFn
	TransferProcessorMaxPollRPS                         dynamicconfig.IntPropertyFn
	TransferProcessorMaxPollInterval                    dynamicconfig.DurationPropertyFn
	TransferProcessorMaxPollIntervalJitterCoefficient   dynamicconfig.FloatPropertyFn
	TransferProcessorUpdateAckInterval                  dynamicconfig.DurationPropertyFn
	TransferProcessorUpdateAckIntervalJitterCoefficient dynamicconfig.FloatPropertyFn
	TransferProcessorCompleteTransferInterval           dynamicconfig.DurationPropertyFn

	// ReplicatorQueueProcessor settings
	ReplicatorTaskBatchSize                               dynamicconfig.IntPropertyFn
	ReplicatorTaskWorkerCount                             dynamicconfig.IntPropertyFn
	ReplicatorTaskMaxRetryCount                           dynamicconfig.IntPropertyFn
	ReplicatorProcessorStartDelay                         dynamicconfig.DurationPropertyFn
	ReplicatorProcessorMaxPollRPS                         dynamicconfig.IntPropertyFn
	ReplicatorProcessorMaxPollInterval                    dynamicconfig.DurationPropertyFn
	ReplicatorProcessorMaxPollIntervalJitterCoefficient   dynamicconfig.FloatPropertyFn
	ReplicatorProcessorUpdateAckInterval                  dynamicconfig.DurationPropertyFn
	ReplicatorProcessorUpdateAckIntervalJitterCoefficient dynamicconfig.FloatPropertyFn

	// Persistence settings
	ExecutionMgrNumConns dynamicconfig.IntPropertyFn
	HistoryMgrNumConns   dynamicconfig.IntPropertyFn

	// System Limits
	MaximumBufferedEventsBatch dynamicconfig.IntPropertyFn

	// ShardUpdateMinInterval the minimal time interval which the shard info can be updated
	ShardUpdateMinInterval dynamicconfig.DurationPropertyFn
	// ShardSyncMinInterval the minimal time interval which the shard info should be sync to remote
	ShardSyncMinInterval dynamicconfig.DurationPropertyFn

	// Time to hold a poll request before returning an empty response
	// right now only used by GetMutableState
	LongPollExpirationInterval dynamicconfig.DurationPropertyFnWithDomainFilter
}

// NewConfig returns new service config with default values
func NewConfig(dc *dynamicconfig.Collection, numberOfShards int) *Config {
	return &Config{
		NumberOfShards:                                        numberOfShards,
		RPS:                                                   dc.GetIntProperty(dynamicconfig.HistoryRPS, 3000),
		PersistenceMaxQPS:                                     dc.GetIntProperty(dynamicconfig.HistoryPersistenceMaxQPS, 9000),
		EnableVisibilitySampling:                              dc.GetBoolProperty(dynamicconfig.EnableVisibilitySampling, true),
		VisibilityOpenMaxQPS:                                  dc.GetIntPropertyFilteredByDomain(dynamicconfig.HistoryVisibilityOpenMaxQPS, 300),
		VisibilityClosedMaxQPS:                                dc.GetIntPropertyFilteredByDomain(dynamicconfig.HistoryVisibilityClosedMaxQPS, 300),
		HistoryCacheInitialSize:                               dc.GetIntProperty(dynamicconfig.HistoryCacheInitialSize, 128),
		HistoryCacheMaxSize:                                   dc.GetIntProperty(dynamicconfig.HistoryCacheMaxSize, 512),
		HistoryCacheTTL:                                       dc.GetDurationProperty(dynamicconfig.HistoryCacheTTL, time.Hour),
		RangeSizeBits:                                         20, // 20 bits for sequencer, 2^20 sequence number for any range
		AcquireShardInterval:                                  dc.GetDurationProperty(dynamicconfig.AcquireShardInterval, time.Minute),
		StandbyClusterDelay:                                   dc.GetDurationProperty(dynamicconfig.AcquireShardInterval, 5*time.Minute),
		TimerTaskBatchSize:                                    dc.GetIntProperty(dynamicconfig.TimerTaskBatchSize, 100),
		TimerTaskWorkerCount:                                  dc.GetIntProperty(dynamicconfig.TimerTaskWorkerCount, 10),
		TimerTaskMaxRetryCount:                                dc.GetIntProperty(dynamicconfig.TimerTaskMaxRetryCount, 100),
		TimerProcessorStartDelay:                              dc.GetDurationProperty(dynamicconfig.TimerProcessorStartDelay, 1*time.Microsecond),
		TimerProcessorFailoverStartDelay:                      dc.GetDurationProperty(dynamicconfig.TimerProcessorFailoverStartDelay, 5*time.Second),
		TimerProcessorGetFailureRetryCount:                    dc.GetIntProperty(dynamicconfig.TimerProcessorGetFailureRetryCount, 5),
		TimerProcessorCompleteTimerFailureRetryCount:          dc.GetIntProperty(dynamicconfig.TimerProcessorCompleteTimerFailureRetryCount, 10),
		TimerProcessorUpdateAckInterval:                       dc.GetDurationProperty(dynamicconfig.TimerProcessorUpdateAckInterval, 30*time.Second),
		TimerProcessorUpdateAckIntervalJitterCoefficient:      dc.GetFloat64Property(dynamicconfig.TimerProcessorUpdateAckIntervalJitterCoefficient, 0.15),
		TimerProcessorCompleteTimerInterval:                   dc.GetDurationProperty(dynamicconfig.TimerProcessorCompleteTimerInterval, 60*time.Second),
		TimerProcessorFailoverMaxPollRPS:                      dc.GetIntProperty(dynamicconfig.TimerProcessorFailoverMaxPollRPS, 1),
		TimerProcessorMaxPollRPS:                              dc.GetIntProperty(dynamicconfig.TimerProcessorMaxPollRPS, 20),
		TimerProcessorMaxPollInterval:                         dc.GetDurationProperty(dynamicconfig.TimerProcessorMaxPollInterval, 5*time.Minute),
		TimerProcessorMaxPollIntervalJitterCoefficient:        dc.GetFloat64Property(dynamicconfig.TimerProcessorMaxPollIntervalJitterCoefficient, 0.15),
		TimerProcessorMaxTimeShift:                            dc.GetDurationProperty(dynamicconfig.TimerProcessorMaxPollInterval, 1*time.Second),
		TransferTaskBatchSize:                                 dc.GetIntProperty(dynamicconfig.TransferTaskBatchSize, 100),
		TransferProcessorFailoverMaxPollRPS:                   dc.GetIntProperty(dynamicconfig.TransferProcessorFailoverMaxPollRPS, 1),
		TransferProcessorMaxPollRPS:                           dc.GetIntProperty(dynamicconfig.TransferProcessorMaxPollRPS, 20),
		TransferTaskWorkerCount:                               dc.GetIntProperty(dynamicconfig.TransferTaskWorkerCount, 10),
		TransferTaskMaxRetryCount:                             dc.GetIntProperty(dynamicconfig.TransferTaskMaxRetryCount, 100),
		TransferProcessorStartDelay:                           dc.GetDurationProperty(dynamicconfig.TransferProcessorStartDelay, 1*time.Microsecond),
		TransferProcessorFailoverStartDelay:                   dc.GetDurationProperty(dynamicconfig.TransferProcessorFailoverStartDelay, 5*time.Second),
		TransferProcessorCompleteTransferFailureRetryCount:    dc.GetIntProperty(dynamicconfig.TransferProcessorCompleteTransferFailureRetryCount, 10),
		TransferProcessorMaxPollInterval:                      dc.GetDurationProperty(dynamicconfig.TransferProcessorMaxPollInterval, 1*time.Minute),
		TransferProcessorMaxPollIntervalJitterCoefficient:     dc.GetFloat64Property(dynamicconfig.TransferProcessorMaxPollIntervalJitterCoefficient, 0.15),
		TransferProcessorUpdateAckInterval:                    dc.GetDurationProperty(dynamicconfig.TransferProcessorUpdateAckInterval, 30*time.Second),
		TransferProcessorUpdateAckIntervalJitterCoefficient:   dc.GetFloat64Property(dynamicconfig.TransferProcessorUpdateAckIntervalJitterCoefficient, 0.15),
		TransferProcessorCompleteTransferInterval:             dc.GetDurationProperty(dynamicconfig.TransferProcessorCompleteTransferInterval, 60*time.Second),
		ReplicatorTaskBatchSize:                               dc.GetIntProperty(dynamicconfig.ReplicatorTaskBatchSize, 100),
		ReplicatorTaskWorkerCount:                             dc.GetIntProperty(dynamicconfig.ReplicatorTaskWorkerCount, 10),
		ReplicatorTaskMaxRetryCount:                           dc.GetIntProperty(dynamicconfig.ReplicatorTaskMaxRetryCount, 100),
		ReplicatorProcessorStartDelay:                         dc.GetDurationProperty(dynamicconfig.ReplicatorProcessorStartDelay, 1*time.Microsecond),
		ReplicatorProcessorMaxPollRPS:                         dc.GetIntProperty(dynamicconfig.ReplicatorProcessorMaxPollRPS, 20),
		ReplicatorProcessorMaxPollInterval:                    dc.GetDurationProperty(dynamicconfig.ReplicatorProcessorMaxPollInterval, 1*time.Minute),
		ReplicatorProcessorMaxPollIntervalJitterCoefficient:   dc.GetFloat64Property(dynamicconfig.ReplicatorProcessorMaxPollIntervalJitterCoefficient, 0.15),
		ReplicatorProcessorUpdateAckInterval:                  dc.GetDurationProperty(dynamicconfig.ReplicatorProcessorUpdateAckInterval, 5*time.Second),
		ReplicatorProcessorUpdateAckIntervalJitterCoefficient: dc.GetFloat64Property(dynamicconfig.ReplicatorProcessorUpdateAckIntervalJitterCoefficient, 0.15),
		ExecutionMgrNumConns:                                  dc.GetIntProperty(dynamicconfig.ExecutionMgrNumConns, 50),
		HistoryMgrNumConns:                                    dc.GetIntProperty(dynamicconfig.HistoryMgrNumConns, 50),
		MaximumBufferedEventsBatch:                            dc.GetIntProperty(dynamicconfig.MaximumBufferedEventsBatch, 100),
		ShardUpdateMinInterval:                                dc.GetDurationProperty(dynamicconfig.ShardUpdateMinInterval, 5*time.Minute),
		ShardSyncMinInterval:                                  dc.GetDurationProperty(dynamicconfig.ShardSyncMinInterval, 5*time.Minute),

		// history client: client/history/client.go set the client timeout 30s
		LongPollExpirationInterval: dc.GetDurationPropertyFilteredByDomain(
			dynamicconfig.HistoryLongPollExpirationInterval, time.Second*20,
		),
	}
}

// GetShardID return the corresponding shard ID for a given workflow ID
func (config *Config) GetShardID(workflowID string) int {
	return common.WorkflowIDToHistoryShard(workflowID, config.NumberOfShards)
}

// Service represents the cadence-history service
type Service struct {
	stopC         chan struct{}
	params        *service.BootstrapParams
	config        *Config
	metricsClient metrics.Client
}

// NewService builds a new cadence-history service
func NewService(params *service.BootstrapParams) common.Daemon {
	params.UpdateLoggerWithServiceName(common.HistoryServiceName)
	return &Service{
		params: params,
		stopC:  make(chan struct{}),
		config: NewConfig(
			dynamicconfig.NewCollection(params.DynamicConfig, params.Logger),
			params.CassandraConfig.NumHistoryShards,
		),
	}
}

// Start starts the service
func (s *Service) Start() {

	var p = s.params
	var log = p.Logger

	log.Infof("%v starting", common.HistoryServiceName)

	base := service.New(p)

	persistenceMaxQPS := s.config.PersistenceMaxQPS()
	persistenceRateLimiter := common.NewTokenBucket(persistenceMaxQPS, common.NewRealTimeSource())

	s.metricsClient = base.GetMetricsClient()

	var shardMgr persistence.ShardManager
	var err error
	if sc.UseMysql || sc.UseSqlExecutions || sc.UseSqlShard {
		shardMgr, err = sql.NewShardPersistence("uber",
			"uber",
			"localhost",
			"3306",
			"catalyst_test",
			p.ClusterMetadata.GetCurrentClusterName())
	} else {
		shardMgr, err = cassandra.NewShardPersistence(p.CassandraConfig.Hosts,
			p.CassandraConfig.Port,
			p.CassandraConfig.User,
			p.CassandraConfig.Password,
			p.CassandraConfig.Datacenter,
			p.CassandraConfig.Keyspace,
			p.ClusterMetadata.GetCurrentClusterName(),
			p.Logger)
	}

	if err != nil {
		log.Fatalf("failed to create shard manager: %v", err)
	}
	shardMgr = persistence.NewShardPersistenceRateLimitedClient(shardMgr, persistenceRateLimiter, log)
	shardMgr = persistence.NewShardPersistenceMetricsClient(shardMgr, base.GetMetricsClient(), log)

	var metadata persistence.MetadataManager
	if sc.UseMysql || sc.UseSqlMetadata {
		metadata, err = sql.NewMetadataPersistence("uber",
			"uber",
			"localhost",
			"3306",
			"catalyst_test")
	} else {
		metadata, err = cassandra.NewMetadataManagerProxy(p.CassandraConfig.Hosts,
			p.CassandraConfig.Port,
			p.CassandraConfig.User,
			p.CassandraConfig.Password,
			p.CassandraConfig.Datacenter,
			p.CassandraConfig.Keyspace,
			p.ClusterMetadata.GetCurrentClusterName(),
			p.Logger)
	}

	if err != nil {
		log.Fatalf("failed to create metadata manager: %v", err)
	}
	metadata = persistence.NewMetadataPersistenceRateLimitedClient(metadata, persistenceRateLimiter, log)
	metadata = persistence.NewMetadataPersistenceMetricsClient(metadata, base.GetMetricsClient(), log)

	visibility, err := cassandra.NewVisibilityPersistence(p.CassandraConfig.Hosts,
		p.CassandraConfig.Port,
		p.CassandraConfig.User,
		p.CassandraConfig.Password,
		p.CassandraConfig.Datacenter,
		p.CassandraConfig.VisibilityKeyspace,
		p.Logger)

	if err != nil {
		log.Fatalf("failed to create visibility manager: %v", err)
	}
	visibility = persistence.NewVisibilityPersistenceRateLimitedClient(visibility, persistenceRateLimiter, log)
	if s.config.EnableVisibilitySampling() {
		visibility = NewVisibilitySamplingClient(visibility, s.config, base.GetMetricsClient(), log)
	}
	visibility = persistence.NewVisibilityPersistenceMetricsClient(visibility, base.GetMetricsClient(), log)

	var history persistence.HistoryManager
	if sc.UseMysql || sc.UseSqlHistory {
		history, err = sql.NewHistoryPersistence("uber",
			"uber",
			"localhost",
			"3306",
			"catalyst_test",
			p.Logger)
	} else {
		history, err = cassandra.NewHistoryPersistence(p.CassandraConfig.Hosts,
			p.CassandraConfig.Port,
			p.CassandraConfig.User,
			p.CassandraConfig.Password,
			p.CassandraConfig.Datacenter,
			p.CassandraConfig.Keyspace,
			s.config.HistoryMgrNumConns(),
			log)
	}

	if err != nil {
		log.Fatalf("Creating Cassandra history manager persistence failed: %v", err)
	}
	history = persistence.NewHistoryPersistenceRateLimitedClient(history, persistenceRateLimiter, log)
	history = persistence.NewHistoryPersistenceMetricsClient(history, base.GetMetricsClient(), log)

<<<<<<< HEAD
	execMgrFactory, err := persistence.NewCassandraPersistenceClientFactory(p.CassandraConfig.Hosts,
		p.CassandraConfig.Port,
		p.CassandraConfig.User,
		p.CassandraConfig.Password,
		p.CassandraConfig.Datacenter,
		p.CassandraConfig.Keyspace,
		s.config.ExecutionMgrNumConns(),
		p.Logger,
		persistenceRateLimiter,
		s.metricsClient,
	)
=======
	var execMgrFactory persistence.ExecutionManagerFactory
	if sc.UseMysql || sc.UseSqlExecutions {
		execMgrFactory, err = sql.NewPersistenceClientFactory(p.Logger)
	} else {
		execMgrFactory, err = cassandra.NewPersistenceClientFactory(p.CassandraConfig.Hosts,
			p.CassandraConfig.Port,
			p.CassandraConfig.User,
			p.CassandraConfig.Password,
			p.CassandraConfig.Datacenter,
			p.CassandraConfig.Keyspace,
			s.config.ExecutionMgrNumConns(),
			p.Logger,
			s.metricsClient,
		)
	}

>>>>>>> d97ac7b9
	if err != nil {
		log.Fatalf("Creating Cassandra execution manager persistence factory failed: %v", err)
	}

	handler := NewHandler(base,
		s.config,
		shardMgr,
		metadata,
		visibility,
		history,
		execMgrFactory)

	handler.Start()

	log.Infof("%v started", common.HistoryServiceName)

	<-s.stopC
	base.Stop()
}

// Stop stops the service
func (s *Service) Stop() {
	select {
	case s.stopC <- struct{}{}:
	default:
	}
	s.params.Logger.Infof("%v stopped", common.HistoryServiceName)
}<|MERGE_RESOLUTION|>--- conflicted
+++ resolved
@@ -314,24 +314,11 @@
 	history = persistence.NewHistoryPersistenceRateLimitedClient(history, persistenceRateLimiter, log)
 	history = persistence.NewHistoryPersistenceMetricsClient(history, base.GetMetricsClient(), log)
 
-<<<<<<< HEAD
-	execMgrFactory, err := persistence.NewCassandraPersistenceClientFactory(p.CassandraConfig.Hosts,
-		p.CassandraConfig.Port,
-		p.CassandraConfig.User,
-		p.CassandraConfig.Password,
-		p.CassandraConfig.Datacenter,
-		p.CassandraConfig.Keyspace,
-		s.config.ExecutionMgrNumConns(),
-		p.Logger,
-		persistenceRateLimiter,
-		s.metricsClient,
-	)
-=======
 	var execMgrFactory persistence.ExecutionManagerFactory
 	if sc.UseMysql || sc.UseSqlExecutions {
 		execMgrFactory, err = sql.NewPersistenceClientFactory(p.Logger)
 	} else {
-		execMgrFactory, err = cassandra.NewPersistenceClientFactory(p.CassandraConfig.Hosts,
+		execMgrFactory, err = cassandra.NewCassandraPersistenceClientFactory(p.CassandraConfig.Hosts,
 			p.CassandraConfig.Port,
 			p.CassandraConfig.User,
 			p.CassandraConfig.Password,
@@ -339,11 +326,11 @@
 			p.CassandraConfig.Keyspace,
 			s.config.ExecutionMgrNumConns(),
 			p.Logger,
+			persistenceRateLimiter,
 			s.metricsClient,
 		)
 	}
 
->>>>>>> d97ac7b9
 	if err != nil {
 		log.Fatalf("Creating Cassandra execution manager persistence factory failed: %v", err)
 	}
